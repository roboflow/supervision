from contextlib import ExitStack as DoesNotRaise
from typing import Dict, List, Tuple, Union

import numpy as np
import pytest

from supervision import Detections
from supervision.dataset.formats.coco import (
    build_coco_class_index_mapping,
    classes_to_coco_categories,
    coco_annotations_to_detections,
    coco_categories_to_classes,
    detections_to_coco_annotations,
    group_coco_annotations_by_image_id,
)


def mock_cock_coco_annotation(
    annotation_id: int = 0,
    image_id: int = 0,
    category_id: int = 0,
    bbox: Tuple[float, float, float, float] = (0.0, 0.0, 0.0, 0.0),
    area: float = 0.0,
    segmentation: Union[List[list], Dict] = None,
    iscrowd: bool = False,
) -> dict:
    if not segmentation:
        segmentation = []
    return {
        "id": annotation_id,
        "image_id": image_id,
        "category_id": category_id,
        "bbox": list(bbox),
        "area": area,
        "segmentation": segmentation,
        "iscrowd": int(iscrowd),
    }


@pytest.mark.parametrize(
    "coco_categories, expected_result, exception",
    [
        ([], [], DoesNotRaise()),  # empty coco categories
        (
            [{"id": 0, "name": "fashion-assistant", "supercategory": "none"}],
            ["fashion-assistant"],
            DoesNotRaise(),
        ),  # single coco category with supercategory == "none"
        (
            [
                {"id": 0, "name": "fashion-assistant", "supercategory": "none"},
                {"id": 1, "name": "baseball cap", "supercategory": "fashion-assistant"},
            ],
            ["fashion-assistant", "baseball cap"],
            DoesNotRaise(),
        ),  # two coco categories; one with supercategory == "none" and
        # one with supercategory != "none"
        (
            [
                {"id": 0, "name": "fashion-assistant", "supercategory": "none"},
                {"id": 1, "name": "baseball cap", "supercategory": "fashion-assistant"},
                {"id": 2, "name": "hoodie", "supercategory": "fashion-assistant"},
            ],
            ["fashion-assistant", "baseball cap", "hoodie"],
            DoesNotRaise(),
        ),  # three coco categories; one with supercategory == "none" and
        # two with supercategory != "none"
        (
            [
                {"id": 0, "name": "fashion-assistant", "supercategory": "none"},
                {"id": 2, "name": "hoodie", "supercategory": "fashion-assistant"},
                {"id": 1, "name": "baseball cap", "supercategory": "fashion-assistant"},
            ],
            ["fashion-assistant", "baseball cap", "hoodie"],
            DoesNotRaise(),
        ),  # three coco categories; one with supercategory == "none" and
        # two with supercategory != "none" (different order)
    ],
)
def test_coco_categories_to_classes(
    coco_categories: List[dict], expected_result: List[str], exception: Exception
) -> None:
    with exception:
        result = coco_categories_to_classes(coco_categories=coco_categories)
        assert result == expected_result


@pytest.mark.parametrize(
    "classes, exception",
    [
        ([], DoesNotRaise()),  # empty classes
        (["baseball cap"], DoesNotRaise()),  # single class
        (["baseball cap", "hoodie"], DoesNotRaise()),  # two classes
    ],
)
def test_classes_to_coco_categories_and_back_to_classes(
    classes: List[str], exception: Exception
) -> None:
    with exception:
        coco_categories = classes_to_coco_categories(classes=classes)
        result = coco_categories_to_classes(coco_categories=coco_categories)
        assert result == classes


@pytest.mark.parametrize(
    "coco_annotations, expected_result, exception",
    [
        ([], {}, DoesNotRaise()),  # empty coco annotations
        (
            [mock_cock_coco_annotation(annotation_id=0, image_id=0, category_id=0)],
            {
                0: [
                    mock_cock_coco_annotation(
                        annotation_id=0, image_id=0, category_id=0
                    )
                ]
            },
            DoesNotRaise(),
        ),  # single coco annotation
        (
            [
                mock_cock_coco_annotation(annotation_id=0, image_id=0, category_id=0),
                mock_cock_coco_annotation(annotation_id=1, image_id=1, category_id=0),
            ],
            {
                0: [
                    mock_cock_coco_annotation(
                        annotation_id=0, image_id=0, category_id=0
                    )
                ],
                1: [
                    mock_cock_coco_annotation(
                        annotation_id=1, image_id=1, category_id=0
                    )
                ],
            },
            DoesNotRaise(),
        ),  # two coco annotations
        (
            [
                mock_cock_coco_annotation(annotation_id=0, image_id=0, category_id=0),
                mock_cock_coco_annotation(annotation_id=1, image_id=1, category_id=1),
                mock_cock_coco_annotation(annotation_id=2, image_id=1, category_id=2),
                mock_cock_coco_annotation(annotation_id=3, image_id=2, category_id=3),
                mock_cock_coco_annotation(annotation_id=4, image_id=3, category_id=1),
                mock_cock_coco_annotation(annotation_id=5, image_id=3, category_id=2),
                mock_cock_coco_annotation(annotation_id=5, image_id=3, category_id=3),
            ],
            {
                0: [
                    mock_cock_coco_annotation(
                        annotation_id=0, image_id=0, category_id=0
                    ),
                ],
                1: [
                    mock_cock_coco_annotation(
                        annotation_id=1, image_id=1, category_id=1
                    ),
                    mock_cock_coco_annotation(
                        annotation_id=2, image_id=1, category_id=2
                    ),
                ],
                2: [
                    mock_cock_coco_annotation(
                        annotation_id=3, image_id=2, category_id=3
                    ),
                ],
                3: [
                    mock_cock_coco_annotation(
                        annotation_id=4, image_id=3, category_id=1
                    ),
                    mock_cock_coco_annotation(
                        annotation_id=5, image_id=3, category_id=2
                    ),
                    mock_cock_coco_annotation(
                        annotation_id=5, image_id=3, category_id=3
                    ),
                ],
            },
            DoesNotRaise(),
        ),  # two coco annotations
    ],
)
def test_group_coco_annotations_by_image_id(
    coco_annotations: List[dict], expected_result: dict, exception: Exception
) -> None:
    with exception:
        result = group_coco_annotations_by_image_id(coco_annotations=coco_annotations)
        assert result == expected_result


@pytest.mark.parametrize(
    "image_annotations, resolution_wh, with_masks, expected_result, exception",
    [
        (
            [],
            (1000, 1000),
            False,
            Detections.empty(),
            DoesNotRaise(),
        ),  # empty image annotations
        (
            [
                mock_cock_coco_annotation(
                    category_id=0, bbox=(0, 0, 100, 100), area=100 * 100
                )
            ],
            (1000, 1000),
            False,
            Detections(
                xyxy=np.array([[0, 0, 100, 100]], dtype=np.float32),
                class_id=np.array([0], dtype=int),
            ),
            DoesNotRaise(),
        ),  # single image annotations
        (
            [
                mock_cock_coco_annotation(
                    category_id=0, bbox=(0, 0, 100, 100), area=100 * 100
                ),
                mock_cock_coco_annotation(
                    category_id=0, bbox=(100, 100, 100, 100), area=100 * 100
                ),
            ],
            (1000, 1000),
            False,
            Detections(
                xyxy=np.array(
                    [[0, 0, 100, 100], [100, 100, 200, 200]], dtype=np.float32
                ),
                class_id=np.array([0, 0], dtype=int),
            ),
            DoesNotRaise(),
        ),  # two image annotations
        (
            [
                mock_cock_coco_annotation(
                    category_id=0,
                    bbox=(0, 0, 5, 5),
                    area=5 * 5,
                    segmentation=[[0, 0, 2, 0, 2, 2, 4, 2, 4, 4, 0, 4]],
                )
            ],
            (5, 5),
            True,
            Detections(
                xyxy=np.array([[0, 0, 5, 5]], dtype=np.float32),
                class_id=np.array([0], dtype=int),
                mask=np.array(
                    [
                        [
                            [1, 1, 1, 0, 0],
                            [1, 1, 1, 0, 0],
                            [1, 1, 1, 1, 1],
                            [1, 1, 1, 1, 1],
                            [1, 1, 1, 1, 1],
                        ]
                    ]
                ),
            ),
            DoesNotRaise(),
        ),  # single image annotations with mask as polygon
        (
            [
                mock_cock_coco_annotation(
                    category_id=0,
                    bbox=(0, 0, 5, 5),
                    area=5 * 5,
                    segmentation={
                        "size": [5, 5],
                        "counts": [0, 15, 2, 3, 2, 3],
                    },
                    iscrowd=True,
                )
            ],
            (5, 5),
            True,
            Detections(
                xyxy=np.array([[0, 0, 5, 5]], dtype=np.float32),
                class_id=np.array([0], dtype=int),
                mask=np.array(
                    [
                        [
                            [1, 1, 1, 0, 0],
                            [1, 1, 1, 0, 0],
                            [1, 1, 1, 1, 1],
                            [1, 1, 1, 1, 1],
                            [1, 1, 1, 1, 1],
                        ]
                    ]
                ),
            ),
            DoesNotRaise(),
        ),  # single image annotations with mask, RLE segmentation mask
        (
            [
                mock_cock_coco_annotation(
                    category_id=0,
                    bbox=(0, 0, 5, 5),
                    area=5 * 5,
                    segmentation=[[0, 0, 2, 0, 2, 2, 4, 2, 4, 4, 0, 4]],
                ),
                mock_cock_coco_annotation(
                    category_id=0,
                    bbox=(3, 0, 2, 2),
                    area=2 * 2,
                    segmentation={
                        "size": [5, 5],
                        "counts": [15, 2, 3, 2, 3],
                    },
                    iscrowd=True,
                ),
            ],
            (5, 5),
            True,
            Detections(
                xyxy=np.array([[0, 0, 5, 5], [3, 0, 5, 2]], dtype=np.float32),
                class_id=np.array([0, 0], dtype=int),
                mask=np.array(
                    [
                        [
                            [1, 1, 1, 0, 0],
                            [1, 1, 1, 0, 0],
                            [1, 1, 1, 1, 1],
                            [1, 1, 1, 1, 1],
                            [1, 1, 1, 1, 1],
                        ],
                        [
                            [0, 0, 0, 1, 1],
                            [0, 0, 0, 1, 1],
                            [0, 0, 0, 0, 0],
                            [0, 0, 0, 0, 0],
                            [0, 0, 0, 0, 0],
                        ],
                    ]
                ),
            ),
            DoesNotRaise(),
        ),  # two image annotations with mask, one mask as polygon ans second as RLE
        (
            [
                mock_cock_coco_annotation(
                    category_id=0,
                    bbox=(3, 0, 2, 2),
                    area=2 * 2,
                    segmentation={
                        "size": [5, 5],
                        "counts": [15, 2, 3, 2, 3],
                    },
                    iscrowd=True,
                ),
                mock_cock_coco_annotation(
                    category_id=1,
                    bbox=(0, 0, 5, 5),
                    area=5 * 5,
                    segmentation=[[0, 0, 2, 0, 2, 2, 4, 2, 4, 4, 0, 4]],
                ),
            ],
            (5, 5),
            True,
            Detections(
                xyxy=np.array([[3, 0, 5, 2], [0, 0, 5, 5]], dtype=np.float32),
                class_id=np.array([0, 1], dtype=int),
                mask=np.array(
                    [
                        [
                            [0, 0, 0, 1, 1],
                            [0, 0, 0, 1, 1],
                            [0, 0, 0, 0, 0],
                            [0, 0, 0, 0, 0],
                            [0, 0, 0, 0, 0],
                        ],
                        [
                            [1, 1, 1, 0, 0],
                            [1, 1, 1, 0, 0],
                            [1, 1, 1, 1, 1],
                            [1, 1, 1, 1, 1],
                            [1, 1, 1, 1, 1],
                        ],
                    ]
                ),
            ),
            DoesNotRaise(),
        ),  # two image annotations with mask, first mask as RLE and second as polygon
    ],
)
def test_coco_annotations_to_detections(
    image_annotations: List[dict],
    resolution_wh: Tuple[int, int],
    with_masks: bool,
    expected_result: Detections,
    exception: Exception,
) -> None:
    with exception:
        result = coco_annotations_to_detections(
            image_annotations=image_annotations,
            resolution_wh=resolution_wh,
            with_masks=with_masks,
        )
        assert result == expected_result


@pytest.mark.parametrize(
    "coco_categories, target_classes, expected_result, exception",
    [
        ([], [], {}, DoesNotRaise()),  # empty coco categories
        (
            [{"id": 0, "name": "fashion-assistant", "supercategory": "none"}],
            ["fashion-assistant"],
            {0: 0},
            DoesNotRaise(),
        ),  # single coco category starting from 0
        (
            [{"id": 1, "name": "fashion-assistant", "supercategory": "none"}],
            ["fashion-assistant"],
            {1: 0},
            DoesNotRaise(),
        ),  # single coco category starting from 1
        (
            [
                {"id": 0, "name": "fashion-assistant", "supercategory": "none"},
                {"id": 2, "name": "hoodie", "supercategory": "fashion-assistant"},
                {"id": 1, "name": "baseball cap", "supercategory": "fashion-assistant"},
            ],
            ["fashion-assistant", "baseball cap", "hoodie"],
            {0: 0, 1: 1, 2: 2},
            DoesNotRaise(),
        ),  # three coco categories
        (
            [
                {"id": 2, "name": "hoodie", "supercategory": "fashion-assistant"},
                {"id": 1, "name": "baseball cap", "supercategory": "fashion-assistant"},
            ],
            ["baseball cap", "hoodie"],
            {2: 1, 1: 0},
            DoesNotRaise(),
        ),  # two coco categories
        (
            [
                {"id": 3, "name": "hoodie", "supercategory": "fashion-assistant"},
                {"id": 1, "name": "baseball cap", "supercategory": "fashion-assistant"},
            ],
            ["baseball cap", "hoodie"],
            {3: 1, 1: 0},
            DoesNotRaise(),
        ),  # two coco categories with missing category
    ],
)
def test_build_coco_class_index_mapping(
    coco_categories: List[dict],
    target_classes: List[str],
    expected_result: Dict[int, int],
    exception: Exception,
) -> None:
    with exception:
        result = build_coco_class_index_mapping(
            coco_categories=coco_categories, target_classes=target_classes
        )
        assert result == expected_result


@pytest.mark.parametrize(
    "detections, image_id, annotation_id, expected_result, exception",
    [
        (
            Detections(
                xyxy=np.array([[0, 0, 100, 100]], dtype=np.float32),
                class_id=np.array([0], dtype=int),
            ),
            0,
            0,
            [
                mock_cock_coco_annotation(
                    category_id=0, bbox=(0, 0, 100, 100), area=100 * 100
                )
            ],
            DoesNotRaise(),
        ),  # no segmentation mask
<<<<<<< HEAD
            (
            Detections(
                    xyxy=np.array([[0, 0, 4, 5]], dtype=np.float32),
                    class_id=np.array([0], dtype=int),
                    mask=np.array(
                        [
                            [
                                [1, 1, 1, 1, 0],
                                [1, 1, 1, 1, 0],
                                [1, 1, 1, 1, 0],
                                [1, 1, 1, 1, 0],
                                [1, 1, 1, 1, 0],
                            ]
                        ]
                    ),
                ),
            0,
            0,
            [mock_cock_coco_annotation(
                    category_id=0,
                    bbox=(0, 0, 4, 5),
                    area=4 * 5,
                    segmentation=[[0, 0, 0, 4, 3, 4, 3, 0]])],
            DoesNotRaise(),
           ), # segmentation mask in single component,no holes in mask, 
              # expects polygon mask
=======
        #     (
        #     Detections(
        #             xyxy=np.array([[0, 0, 5, 5]], dtype=np.float32),
        #             class_id=np.array([0], dtype=int),
        #             mask=np.array(
        #                 [
        #                     [
        #                         [1, 1, 1, 0, 0],
        #                         [1, 1, 1, 0, 0],
        #                         [1, 1, 1, 1, 1],
        #                         [1, 1, 1, 1, 1],
        #                         [1, 1, 1, 1, 1],
        #                     ]
        #                 ]
        #             ),
        #         ),
        #     0,
        #     0,
        #     [mock_cock_coco_annotation(
        #             category_id=0,
        #             bbox=(0, 0, 5, 5),
        #             area=5 * 5,
        #             segmentation=[[0, 0, 2, 0, 2, 2, 4, 2, 4, 4, 0, 4]])],
        #     DoesNotRaise(),
        #    ), # seg mask in single component,no holes in mask, expects polygon
>>>>>>> ab775d9f
        (
            Detections(
                xyxy=np.array([[0, 0, 5, 5]], dtype=np.float32),
                class_id=np.array([0], dtype=int),
                mask=np.array(
                    [
                        [
                            [1, 1, 1, 0, 0],
                            [1, 1, 1, 0, 0],
                            [1, 1, 1, 0, 0],
                            [0, 0, 0, 1, 1],
                            [0, 0, 0, 1, 1],
                        ]
                    ]
                ),
            ),
            0,
            0,
            [
                mock_cock_coco_annotation(
                    category_id=0,
                    bbox=(0, 0, 5, 5),
                    area=5 * 5,
                    segmentation={
                        "size": [5, 5],
                        "counts": [0, 3, 2, 3, 2, 3, 5, 2, 3, 2],
                    },
                    iscrowd=True,
                )
            ],
            DoesNotRaise(),
        ),  # segmentation mask with 2 components, no holes in mask, expects RLE mask
        (
            Detections(
                xyxy=np.array([[0, 0, 5, 5]], dtype=np.float32),
                class_id=np.array([0], dtype=int),
                mask=np.array(
                    [
                        [
                            [0, 1, 1, 1, 1],
                            [0, 1, 1, 1, 1],
                            [1, 1, 0, 0, 1],
                            [1, 1, 0, 0, 1],
                            [1, 1, 1, 1, 1],
                        ]
                    ]
                ),
            ),
            0,
            0,
            [
                mock_cock_coco_annotation(
                    category_id=0,
                    bbox=(0, 0, 5, 5),
                    area=5 * 5,
                    segmentation={
                        "size": [5, 5],
                        "counts": [2, 10, 2, 3, 2, 6],
                    },
                    iscrowd=True,
                )
            ],
            DoesNotRaise(),
<<<<<<< HEAD
        ), # segmentation mask in single component, with holes in mask, expects RLE mask
=======
        ),  # seg mask in single component, with holes in mask, expects RLE mask
>>>>>>> ab775d9f
    ],
)
def test_detections_to_coco_annotations(
    detections: Detections,
    image_id: int,
    annotation_id: int,
    expected_result: List[Dict],
    exception: Exception,
) -> None:
    with exception:
        result, _ = detections_to_coco_annotations(
            detections=detections, image_id=image_id, annotation_id=annotation_id,
        )
        assert result == expected_result<|MERGE_RESOLUTION|>--- conflicted
+++ resolved
@@ -476,8 +476,7 @@
             ],
             DoesNotRaise(),
         ),  # no segmentation mask
-<<<<<<< HEAD
-            (
+        (
             Detections(
                     xyxy=np.array([[0, 0, 4, 5]], dtype=np.float32),
                     class_id=np.array([0], dtype=int),
@@ -503,33 +502,6 @@
             DoesNotRaise(),
            ), # segmentation mask in single component,no holes in mask, 
               # expects polygon mask
-=======
-        #     (
-        #     Detections(
-        #             xyxy=np.array([[0, 0, 5, 5]], dtype=np.float32),
-        #             class_id=np.array([0], dtype=int),
-        #             mask=np.array(
-        #                 [
-        #                     [
-        #                         [1, 1, 1, 0, 0],
-        #                         [1, 1, 1, 0, 0],
-        #                         [1, 1, 1, 1, 1],
-        #                         [1, 1, 1, 1, 1],
-        #                         [1, 1, 1, 1, 1],
-        #                     ]
-        #                 ]
-        #             ),
-        #         ),
-        #     0,
-        #     0,
-        #     [mock_cock_coco_annotation(
-        #             category_id=0,
-        #             bbox=(0, 0, 5, 5),
-        #             area=5 * 5,
-        #             segmentation=[[0, 0, 2, 0, 2, 2, 4, 2, 4, 4, 0, 4]])],
-        #     DoesNotRaise(),
-        #    ), # seg mask in single component,no holes in mask, expects polygon
->>>>>>> ab775d9f
         (
             Detections(
                 xyxy=np.array([[0, 0, 5, 5]], dtype=np.float32),
@@ -593,11 +565,7 @@
                 )
             ],
             DoesNotRaise(),
-<<<<<<< HEAD
-        ), # segmentation mask in single component, with holes in mask, expects RLE mask
-=======
         ),  # seg mask in single component, with holes in mask, expects RLE mask
->>>>>>> ab775d9f
     ],
 )
 def test_detections_to_coco_annotations(
