from contextlib import nullcontext as does_not_raise
from typing import List, Optional, Tuple

import numpy as np
import pytest

from supervision.detection.vlm import (
    from_google_gemini,
    from_moondream,
    from_paligemma,
    from_qwen_2_5_vl,
)


@pytest.mark.parametrize(
    "exception, result, resolution_wh, classes, expected_results",
    [
        (
            does_not_raise(),
            "",
            (1000, 1000),
            None,
            (np.empty((0, 4)), None, np.empty(0).astype(str)),
        ),  # empty text
        (
            does_not_raise(),
            "",
            (1000, 1000),
            ["cat", "dog"],
            (np.empty((0, 4)), None, np.empty(0).astype(str)),
        ),  # empty text, classes
        (
            does_not_raise(),
            "\n",
            (1000, 1000),
            None,
            (np.empty((0, 4)), None, np.empty(0).astype(str)),
        ),  # newline only
        (
            does_not_raise(),
            "the quick brown fox jumps over the lazy dog.",
            (1000, 1000),
            None,
            (np.empty((0, 4)), None, np.empty(0).astype(str)),
        ),  # random text, no location
        (
            does_not_raise(),
            "<loc0256><loc0768><loc0768> cat",
            (1000, 1000),
            None,
            (np.empty((0, 4)), None, np.empty(0).astype(str)),
        ),  # partial location
        (
            does_not_raise(),
            "<loc0256><loc0256><loc0768><loc0768><loc0768> cat",
            (1000, 1000),
            None,
            (np.empty((0, 4)), None, np.empty(0).astype(str)),
        ),  # extra loc
        (
            does_not_raise(),
            "<loc0256><loc0256><loc0768><loc0768>",
            (1000, 1000),
            None,
            (np.empty((0, 4)), None, np.empty(0).astype(str)),
        ),  # no class
        (
            does_not_raise(),
            "<loc0256><loc0256><loc0768><loc0768> catt",
            (1000, 1000),
            ["cat", "dog"],
            (np.empty((0, 4)), np.empty(0), np.empty(0).astype(str)),
        ),  # invalid class
        (
            does_not_raise(),
            "<loc0256><loc0256><loc0768><loc0768> cat",
            (1000, 1000),
            None,
            (
                np.array([[250.0, 250.0, 750.0, 750.0]]),
                None,
                np.array(["cat"]).astype(str),
            ),
        ),  # single box, no classes
        (
            does_not_raise(),
            "<loc0256><loc0256><loc0768><loc0768> black cat",
            (1000, 1000),
            None,
            (
                np.array([[250.0, 250.0, 750.0, 750.0]]),
                None,
                np.array(["black cat"]).astype(np.dtype("U")),
            ),
        ),  # class with space
        (
            does_not_raise(),
            "<loc0256><loc0256><loc0768><loc0768> black-cat",
            (1000, 1000),
            None,
            (
                np.array([[250.0, 250.0, 750.0, 750.0]]),
                None,
                np.array(["black-cat"]).astype(np.dtype("U")),
            ),
        ),  # class with hyphen
        (
            does_not_raise(),
            "<loc0256><loc0256><loc0768><loc0768> black_cat",
            (1000, 1000),
            None,
            (
                np.array([[250.0, 250.0, 750.0, 750.0]]),
                None,
                np.array(["black_cat"]).astype(np.dtype("U")),
            ),
        ),  # class with underscore
        (
            does_not_raise(),
            "<loc0256><loc0256><loc0768><loc0768> cat ;",
            (1000, 1000),
            ["cat", "dog"],
            (
                np.array([[250.0, 250.0, 750.0, 750.0]]),
                np.array([0]),
                np.array(["cat"]).astype(str),
            ),
        ),  # correct class filter
        (
            does_not_raise(),
            "<loc0256><loc0256><loc0768><loc0768> cat ; "
            "<loc0256><loc0256><loc0768><loc0768> dog",
            (1000, 1000),
            ["cat", "dog"],
            (
                np.array([[250.0, 250.0, 750.0, 750.0], [250.0, 250.0, 750.0, 750.0]]),
                np.array([0, 1]),
                np.array(["cat", "dog"]).astype(np.dtype("U")),
            ),
        ),  # multiple correct boxes, classes
        (
            does_not_raise(),
            "<loc0256><loc0256><loc0768><loc0768> cat ; "
            "<loc0256><loc0256><loc0768> cat",
            (1000, 1000),
            ["cat", "dog"],
            (
                np.array([[250.0, 250.0, 750.0, 750.0]]),
                np.array([0]),
                np.array(["cat"]).astype(str),
            ),
        ),  # partial valid boxes
        (
            does_not_raise(),
            "<loc0256><loc0256><loc0768><loc0768> cat ; "
            "<loc0256><loc0256><loc0768><loc0768><loc0768> cat",
            (1000, 1000),
            ["cat", "dog"],
            (
                np.array([[250.0, 250.0, 750.0, 750.0]]),
                np.array([0]),
                np.array(["cat"]).astype(str),
            ),
        ),  # partial valid again
        (
            pytest.raises(ValueError),
            "<loc0256><loc0256><loc0768><loc0768> cat",
            (0, 1000),
            None,
            None,
        ),  # zero width -> ValueError
        (
            pytest.raises(ValueError),
            "<loc0256><loc0256><loc0768><loc0768> dog",
            (1000, -200),
            None,
            None,
        ),  # negative height -> ValueError
    ],
)
def test_from_paligemma(
    exception,
    result: str,
    resolution_wh: Tuple[int, int],
    classes: Optional[List[str]],
    expected_results: Tuple[np.ndarray, Optional[np.ndarray], np.ndarray],
) -> None:
    with exception:
        result = from_paligemma(
            result=result, resolution_wh=resolution_wh, classes=classes
        )
        np.testing.assert_array_equal(result[0], expected_results[0])
        np.testing.assert_array_equal(result[1], expected_results[1])
        np.testing.assert_array_equal(result[2], expected_results[2])


@pytest.mark.parametrize(
    "exception, result, input_wh, resolution_wh, classes, expected_results",
    [
        (
            does_not_raise(),
            "some random text without triple backticks",
            (640, 640),
            (1280, 720),
            None,
            (np.empty((0, 4)), None, np.empty(0, dtype=str)),
        ),  # no snippet
        (
            does_not_raise(),
            "```json\nnot valid json\n```",
            (640, 640),
            (1280, 720),
            None,
            (np.empty((0, 4)), None, np.empty(0, dtype=str)),
        ),  # invalid JSON
        (
            does_not_raise(),
            "```json\n[]\n```",
            (640, 640),
            (1280, 720),
            None,
            (np.empty((0, 4)), None, np.empty(0, dtype=str)),
        ),  # empty list
        (
            does_not_raise(),
            """```json
            [
                {"bbox_2d": [10, 10, 100, 100]},
                {"label": "missing box"},
                {"bbox_2d": [50, 60, 110, 120], "unused": "something"}
            ]
            ```""",
            (640, 640),
            (1280, 720),
            None,
            (np.empty((0, 4)), None, np.empty(0, dtype=str)),
        ),  # missing keys
        (
            does_not_raise(),
            """```json
            [
                {"bbox_2d": [10, 20, 110, 120], "label": "cat"}
            ]
            ```""",
            (640, 640),
            (1280, 720),
            None,
            (
                np.array([[20.0, 22.5, 220.0, 135.0]]),
                None,
                np.array(["cat"], dtype=str),
            ),
        ),  # single box no classes
        (
            does_not_raise(),
            """```json
            [
                {"bbox_2d": [0, 0, 64, 64], "label": "dog"},
                {"bbox_2d": [100, 200, 300, 400], "label": "cat"}
            ]
            ```""",
            (640, 640),
            (640, 640),
            None,
            (
                np.array([[0, 0, 64, 64], [100, 200, 300, 400]], dtype=float),
                None,
                np.array(["dog", "cat"], dtype=str),
            ),
        ),  # multiple no classes
        (
            does_not_raise(),
            """```json
            [
                {"bbox_2d": [10, 20, 110, 120], "label": "bird"}
            ]
            ```""",
            (640, 640),
            (1280, 720),
            ["cat", "dog"],
            (np.empty((0, 4)), np.empty(0, dtype=int), np.empty(0, dtype=str)),
        ),  # class mismatch
        (
            does_not_raise(),
            """```json
            [
                {"bbox_2d": [10, 20, 110, 120], "label": "cat"},
                {"bbox_2d": [50, 100, 150, 200], "label": "dog"}
            ]
            ```""",
            (640, 640),
            (640, 480),
            ["cat", "dog"],
            (
                np.array([[10.0, 15.0, 110.0, 90.0], [50.0, 75.0, 150.0, 150.0]]),
                np.array([0, 1], dtype=int),
                np.array(["cat", "dog"], dtype=str),
            ),
        ),  # partial filtering
        (
            does_not_raise(),
            """```json
            [
                {"bbox_2d": [-10, 0, 700, 700], "label": "dog"}
            ]
            ```""",
            (640, 640),
            (1280, 720),
            None,
            (
                np.array([[-20.0, 0.0, 1400.0, 787.5]]),
                None,
                np.array(["dog"], dtype=str),
            ),
        ),  # out-of-bounds box
        (
            pytest.raises(ValueError),
            """```json
            [
                {"bbox_2d": [10, 20, 110, 120], "label": "cat"}
            ]
            ```""",
            (0, 640),
            (1280, 720),
            None,
            None,  # won't be compared because we expect an exception
        ),  # zero input width -> ValueError
        (
            pytest.raises(ValueError),
            """```json
            [
                {"bbox_2d": [10, 20, 110, 120], "label": "dog"}
            ]
            ```""",
            (640, 640),
            (1280, -100),
            None,
            None,
        ),  # negative resolution height -> ValueError
    ],
)
def test_from_qwen_2_5_vl(
    exception,
    result: str,
    input_wh: Tuple[int, int],
    resolution_wh: Tuple[int, int],
    classes: Optional[List[str]],
    expected_results,
) -> None:
    with exception:
        xyxy, class_id, class_name = from_qwen_2_5_vl(
            result=result,
            input_wh=input_wh,
            resolution_wh=resolution_wh,
            classes=classes,
        )
        if expected_results is not None:
            np.testing.assert_array_equal(xyxy, expected_results[0])
            np.testing.assert_array_equal(class_id, expected_results[1])
            np.testing.assert_array_equal(class_name, expected_results[2])


@pytest.mark.parametrize(
    "exception, result, resolution_wh, classes, expected_results",
    [
<<<<<<< HEAD
        {"box_2d": [10, 20, 110, 120], "label": "cat"},
        {"box_2d": [50, 100, 150, 200], "label": "dog"}
    ]
    ```"""
    resolution_wh = (640, 480)
    xyxy, class_name = from_google_gemini(
        result=result,
        resolution_wh=resolution_wh,
    )
    np.testing.assert_array_equal(
        xyxy, np.array([[12.8, 4.8, 76.8, 52.8], [64.0, 24.0, 128.0, 72.0]])
    )
    np.testing.assert_array_equal(class_name, np.array(["cat", "dog"]))


@pytest.mark.parametrize(
    "exception, result, resolution_wh, expected_results",
    [
        (
            does_not_raise(),
            {},
            (640, 480),
            np.empty((0, 4)),
        ),  # empty dict
        (
            does_not_raise(),
            {"objects": []},
            (640, 480),
            np.empty((0, 4)),
        ),  # empty objects list
        (
            does_not_raise(),
            {"objects": "not a list"},
            (640, 480),
            np.empty((0, 4)),
        ),  # objects is not a list
        (
            does_not_raise(),
            {
                "objects": [
                    {"x_min": 0.1, "y_min": 0.2, "x_max": 0.3, "y_max": 0.4},
                ]
            },
            (640, 480),
            np.array([[64.0, 96.0, 192.0, 192.0]]),
        ),  # single box
        (
            does_not_raise(),
            {
                "objects": [
                    {"x_min": 0.1, "y_min": 0.2, "x_max": 0.3, "y_max": 0.4},
                    {"x_min": 0.5, "y_min": 0.6, "x_max": 0.7, "y_max": 0.8},
                ]
            },
            (640, 480),
            np.array([[64.0, 96.0, 192.0, 192.0], [320.0, 288.0, 448.0, 384.0]]),
        ),  # multiple boxes
        (
            does_not_raise(),
            {
                "objects": [
                    {"x_min": 0.1, "y_min": 0.2},  # missing x_max, y_max
                    {"x_min": 0.5, "y_min": 0.6, "x_max": 0.7, "y_max": 0.8},
                ]
            },
            (640, 480),
            np.array([[320.0, 288.0, 448.0, 384.0]]),
        ),  # partial valid boxes
        (
            does_not_raise(),
            {
                "objects": [
                    {"x_min": 0.0, "y_min": 0.0, "x_max": 1.0, "y_max": 1.0},
                ]
            },
            (1000, 800),
            np.array([[0.0, 0.0, 1000.0, 800.0]]),
        ),  # full image box
        (
            pytest.raises(ValueError),
            {
                "objects": [
                    {"x_min": 0.1, "y_min": 0.2, "x_max": 0.3, "y_max": 0.4},
                ]
            },
            (0, 480),
            None,
        ),  # zero width -> ValueError
        (
            pytest.raises(ValueError),
            {
                "objects": [
                    {"x_min": 0.1, "y_min": 0.2, "x_max": 0.3, "y_max": 0.4},
                ]
            },
            (640, -100),
            None,
        ),  # negative height -> ValueError
    ],
)
def test_from_moondream(
    exception,
    result: dict,
    resolution_wh: Tuple[int, int],
    expected_results,
) -> None:
    with exception:
        xyxy = from_moondream(
            result=result,
            resolution_wh=resolution_wh,
        )
        if expected_results is not None:
            np.testing.assert_array_equal(xyxy, expected_results)
=======
        (
            does_not_raise(),
            "random text",
            (1000, 1000),
            None,
            (np.empty((0, 4)), None, np.empty(0, dtype=str)),
        ),  # random text without JSON format
        (
            does_not_raise(),
            "```json\ninvalid json\n```",
            (1000, 1000),
            None,
            (np.empty((0, 4)), None, np.empty(0, dtype=str)),
        ),  # invalid JSON within code blocks
        (
            does_not_raise(),
            "```json\n[]\n```",
            (1000, 1000),
            None,
            (np.empty((0, 4)), None, np.empty(0, dtype=str)),
        ),  # empty JSON array
        (
            does_not_raise(),
            """```json
            [
                {"box_2d": [100, 200, 300, 400], "label": "cat"}
            ]
            ```""",
            (1000, 500),
            None,
            (
                np.array([[200.0, 50.0, 400.0, 150.0]]),
                None,
                np.array(["cat"], dtype=str),
            ),
        ),  # single valid box with coordinate scaling
        (
            does_not_raise(),
            """```json
            [
                {"box_2d": [10, 20, 110, 120], "label": "cat"},
                {"box_2d": [50, 100, 150, 200], "label": "dog"}
            ]
            ```""",
            (640, 480),
            None,
            (
                np.array([[12.8, 4.8, 76.8, 52.8], [64.0, 24.0, 128.0, 72.0]]),
                None,
                np.array(["cat", "dog"], dtype=str),
            ),
        ),  # multiple valid boxes without class filtering
        (
            does_not_raise(),
            """```json
            [
                {"box_2d": [10, 20, 110, 120], "label": "cat"}
            ]
            ```""",
            (640, 480),
            ["dog", "person"],
            (np.empty((0, 4)), np.empty(0, dtype=int), np.empty(0, dtype=str)),
        ),  # class mismatch with filter
        (
            does_not_raise(),
            """```json
            [
                {"box_2d": [10, 20, 110, 120], "label": "cat"},
                {"box_2d": [50, 100, 150, 200], "label": "dog"}
            ]
            ```""",
            (640, 480),
            ["person", "dog"],
            (
                np.array([[64.0, 24.0, 128.0, 72.0]]),
                np.array([1]),
                np.array(["dog"], dtype=str),
            ),
        ),  # partial class filtering
        (
            does_not_raise(),
            """```json
            [
                {"box_2d": [10, 20, 110, 120], "label": "cat"},
                {"box_2d": [50, 100, 150, 200], "label": "dog"}
            ]
            ```""",
            (640, 480),
            ["cat", "dog"],
            (
                np.array([[12.8, 4.8, 76.8, 52.8], [64.0, 24.0, 128.0, 72.0]]),
                np.array([0, 1]),
                np.array(["cat", "dog"]),
            ),
        ),  # complete class filtering with multiple boxes
        (
            pytest.raises(ValueError),
            """```json
            [
                {"box_2d": [10, 20, 110, 120], "label": "cat"}
            ]
            ```""",
            (0, 480),
            None,
            None,
        ),  # zero resolution width -> ValueError
        (
            pytest.raises(ValueError),
            """```json
            [
                {"box_2d": [10, 20, 110, 120], "label": "cat"}
            ]
            ```""",
            (640, -100),
            None,
            None,
        ),  # negative resolution height -> ValueError
    ],
)
def test_from_google_gemini(
    exception,
    result: str,
    resolution_wh: Tuple[int, int],
    classes: Optional[List[str]],
    expected_results: Tuple[np.ndarray, Optional[np.ndarray], np.ndarray],
) -> None:
    with exception:
        xyxy, class_id, class_name = from_google_gemini(
            result=result, resolution_wh=resolution_wh, classes=classes
        )
        if expected_results is not None:
            np.testing.assert_array_equal(xyxy, expected_results[0])
            np.testing.assert_array_equal(class_id, expected_results[1])
            np.testing.assert_array_equal(class_name, expected_results[2])
>>>>>>> a352521c
<|MERGE_RESOLUTION|>--- conflicted
+++ resolved
@@ -363,121 +363,6 @@
 @pytest.mark.parametrize(
     "exception, result, resolution_wh, classes, expected_results",
     [
-<<<<<<< HEAD
-        {"box_2d": [10, 20, 110, 120], "label": "cat"},
-        {"box_2d": [50, 100, 150, 200], "label": "dog"}
-    ]
-    ```"""
-    resolution_wh = (640, 480)
-    xyxy, class_name = from_google_gemini(
-        result=result,
-        resolution_wh=resolution_wh,
-    )
-    np.testing.assert_array_equal(
-        xyxy, np.array([[12.8, 4.8, 76.8, 52.8], [64.0, 24.0, 128.0, 72.0]])
-    )
-    np.testing.assert_array_equal(class_name, np.array(["cat", "dog"]))
-
-
-@pytest.mark.parametrize(
-    "exception, result, resolution_wh, expected_results",
-    [
-        (
-            does_not_raise(),
-            {},
-            (640, 480),
-            np.empty((0, 4)),
-        ),  # empty dict
-        (
-            does_not_raise(),
-            {"objects": []},
-            (640, 480),
-            np.empty((0, 4)),
-        ),  # empty objects list
-        (
-            does_not_raise(),
-            {"objects": "not a list"},
-            (640, 480),
-            np.empty((0, 4)),
-        ),  # objects is not a list
-        (
-            does_not_raise(),
-            {
-                "objects": [
-                    {"x_min": 0.1, "y_min": 0.2, "x_max": 0.3, "y_max": 0.4},
-                ]
-            },
-            (640, 480),
-            np.array([[64.0, 96.0, 192.0, 192.0]]),
-        ),  # single box
-        (
-            does_not_raise(),
-            {
-                "objects": [
-                    {"x_min": 0.1, "y_min": 0.2, "x_max": 0.3, "y_max": 0.4},
-                    {"x_min": 0.5, "y_min": 0.6, "x_max": 0.7, "y_max": 0.8},
-                ]
-            },
-            (640, 480),
-            np.array([[64.0, 96.0, 192.0, 192.0], [320.0, 288.0, 448.0, 384.0]]),
-        ),  # multiple boxes
-        (
-            does_not_raise(),
-            {
-                "objects": [
-                    {"x_min": 0.1, "y_min": 0.2},  # missing x_max, y_max
-                    {"x_min": 0.5, "y_min": 0.6, "x_max": 0.7, "y_max": 0.8},
-                ]
-            },
-            (640, 480),
-            np.array([[320.0, 288.0, 448.0, 384.0]]),
-        ),  # partial valid boxes
-        (
-            does_not_raise(),
-            {
-                "objects": [
-                    {"x_min": 0.0, "y_min": 0.0, "x_max": 1.0, "y_max": 1.0},
-                ]
-            },
-            (1000, 800),
-            np.array([[0.0, 0.0, 1000.0, 800.0]]),
-        ),  # full image box
-        (
-            pytest.raises(ValueError),
-            {
-                "objects": [
-                    {"x_min": 0.1, "y_min": 0.2, "x_max": 0.3, "y_max": 0.4},
-                ]
-            },
-            (0, 480),
-            None,
-        ),  # zero width -> ValueError
-        (
-            pytest.raises(ValueError),
-            {
-                "objects": [
-                    {"x_min": 0.1, "y_min": 0.2, "x_max": 0.3, "y_max": 0.4},
-                ]
-            },
-            (640, -100),
-            None,
-        ),  # negative height -> ValueError
-    ],
-)
-def test_from_moondream(
-    exception,
-    result: dict,
-    resolution_wh: Tuple[int, int],
-    expected_results,
-) -> None:
-    with exception:
-        xyxy = from_moondream(
-            result=result,
-            resolution_wh=resolution_wh,
-        )
-        if expected_results is not None:
-            np.testing.assert_array_equal(xyxy, expected_results)
-=======
         (
             does_not_raise(),
             "random text",
@@ -611,5 +496,4 @@
         if expected_results is not None:
             np.testing.assert_array_equal(xyxy, expected_results[0])
             np.testing.assert_array_equal(class_id, expected_results[1])
-            np.testing.assert_array_equal(class_name, expected_results[2])
->>>>>>> a352521c
+            np.testing.assert_array_equal(class_name, expected_results[2])