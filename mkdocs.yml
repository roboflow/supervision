site_name: Supervision
site_url: https://supervision.roboflow.com/
site_author: Roboflow
site_description: A set of easy-to-use utilities that will come in handy in any computer vision project.
repo_name: roboflow/supervision
edit_uri: https://github.com/roboflow/supervision/tree/main/docs
copyright: Roboflow 2025. All rights reserved.

extra:
  social:
    - icon: fontawesome/brands/github
      link: https://github.com/roboflow
    - icon: fontawesome/brands/python
      link: https://pypi.org/project/supervision
    - icon: fontawesome/brands/youtube
      link: https://www.youtube.com/roboflow
    - icon: fontawesome/brands/x-twitter
      link: https://twitter.com/roboflow
    - icon: fontawesome/brands/discord
      link: https://discord.gg/GbfgXGJ8Bk
  analytics:
    provider: google
    property: G-P7ZG0Y19G5
  version:
    provider: mike

extra_css:
  - stylesheets/extra.css
  - stylesheets/cookbooks-card.css

nav:
  - Home: index.md
  - Learn:
      - Detect and Annotate: how_to/detect_and_annotate.md
      - Save Detections: how_to/save_detections.md
      - Filter Detections: how_to/filter_detections.md
      - Detect Small Objects: how_to/detect_small_objects.md
      - Track Objects on Video: how_to/track_objects.md
      - Process Datasets: how_to/process_datasets.md
<<<<<<< HEAD
  - Reference:
=======
      - Benchmark a Model: how_to/benchmark_a_model.md

  - Reference - Code API:
>>>>>>> 57975735
      - Detection and Segmentation:
          - Core: detection/core.md
          - Annotators: detection/annotators.md
          - Double Detection Filter: detection/double_detection_filter.md
          - Utils: detection/utils.md
      - Keypoint Detection:
          - Core: keypoint/core.md
          - Annotators: keypoint/annotators.md
      - Classification:
          - Core: classification/core.md
      - Tools:
          - Line Zone: detection/tools/line_zone.md
          - Polygon Zone: detection/tools/polygon_zone.md
          - Inference Slicer: detection/tools/inference_slicer.md
          - Detection Smoother: detection/tools/smoother.md
          - Save Detections: detection/tools/save_detections.md
      - Trackers: trackers.md
      - Datasets:
          - Core: datasets/core.md
          - Utils: datasets/utils.md
      - Metrics:
          - mAP: metrics/mean_average_precision.md
          - mAR: metrics/mean_average_recall.md
          - Precision: metrics/precision.md
          - Recall: metrics/recall.md
          - F1 Score: metrics/f1_score.md
          - Common Values: metrics/common_values.md
          - Legacy Metrics: detection/metrics.md
      - Utils:
          - Video: utils/video.md
          - Image: utils/image.md
          - Iterables: utils/iterables.md
          - Notebook: utils/notebook.md
          - File: utils/file.md
          - Draw: utils/draw.md
          - Geometry: utils/geometry.md
      - Assets: assets.md
  - Cookbooks: cookbooks.md
  - Changelog:
      - Changelog: changelog.md
      - Deprecated: deprecated.md

theme:
  name: "material"
  icon:
    edit: material/pencil
  logo: assets/supervision-lenny.png
  favicon: assets/supervision-lenny.png
  custom_dir: docs/theme
  features:
    - navigation.tracking
    - content.code.copy
    - content.action.edit
    - content.tooltips
    - content.code.annotate
    - navigation.tabs

  palette:
    # Palette for light mode
    - scheme: default
      primary: "custom"
      toggle:
        icon: material/brightness-7
        name: Switch to dark mode

    # Palette toggle for dark mode
    - scheme: slate
      primary: "custom"
      toggle:
        icon: material/brightness-4
        name: Switch to light mode

  font:
    text: Inter
    code: IBM Plex Mono
    features:
      - content.code.copy
      - content.code.annotate

plugins:
  - search
  - mkdocs-jupyter:
      kernel_name: python3
      execute: false
      include_source: True
      include_requirejs: true
  - mkdocstrings:
      default_handler: python
      handlers:
        python:
          options:
            parameter_headings: true
            paths: [supervision]
            load_external_modules: true
            allow_inspection: true
            show_bases: true
            group_by_category: true
            docstring_style: google
            show_symbol_type_heading: true
            show_root_heading: True
            show_symbol_type_toc: true
            show_category_heading: true
          inventories:
          - url: https://docs.python-requests.org/en/master/objects.inv
            domains: [std, py]
  - git-committers:
      repository: roboflow/supervision
      branch: develop
      token: !ENV ["GITHUB_TOKEN"]
  - git-revision-date-localized:
      enable_creation_date: true

markdown_extensions:
  - admonition
  - pymdownx.details
  - pymdownx.superfences
  - attr_list
  - md_in_html
  - pymdownx.tabbed:
      alternate_style: true
  - toc:
      permalink: true
  - pymdownx.emoji:
      emoji_index: !!python/name:material.extensions.emoji.twemoji
      emoji_generator: !!python/name:material.extensions.emoji.to_svg
  - pymdownx.snippets:
      check_paths: true
  - pymdownx.highlight:
      anchor_linenums: true
      line_spans: __span
      pygments_lang_class: true

extra_javascript:
  - "javascripts/init_kapa_widget.js"
  - "javascripts/cookbooks-card.js"
  - "javascripts/segment.js"
  - "https://cdnjs.cloudflare.com/ajax/libs/dompurify/3.0.8/purify.min.js"

# Messages shown during document build
# Reference: https://www.mkdocs.org/user-guide/configuration/#validation
# Values: [warn, info, ignore]
validation:
  nav:
    absolute_links: ignore
  links:
    absolute_links: ignore<|MERGE_RESOLUTION|>--- conflicted
+++ resolved
@@ -37,13 +37,8 @@
       - Detect Small Objects: how_to/detect_small_objects.md
       - Track Objects on Video: how_to/track_objects.md
       - Process Datasets: how_to/process_datasets.md
-<<<<<<< HEAD
+      - Benchmark a Model: how_to/benchmark_a_model.md
   - Reference:
-=======
-      - Benchmark a Model: how_to/benchmark_a_model.md
-
-  - Reference - Code API:
->>>>>>> 57975735
       - Detection and Segmentation:
           - Core: detection/core.md
           - Annotators: detection/annotators.md
