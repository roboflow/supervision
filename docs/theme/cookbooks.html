--- conflicted
+++ resolved
@@ -10,16 +10,11 @@
     <div class="text-center">
       <h1>Supervision Cookbooks</h1>
     </div>
-<<<<<<< HEAD
-    <div class="grid">
+    <div class="custom-grid">
       <p class="card repo-card" data-url="/develop/notebooks/quickstart" data-name="Supervision Quickstart" data-labels="ANNOTATOR,DETECTION,SAM" data-version="v0.18.0" data-author="SkalskiP,onuralpszr"></p>
-      <p class="card repo-card" data-url="/develop/notebooks/supervision-assets" data-name="Experimenting with Supervision Assets" " data-labels="utilities,supervision" data-version="v0.18.0" data-author="nickherrig"></p>
+      <p class="card repo-card" data-url="/develop/notebooks/supervision-assets" data-name="Experimenting with Supervision Assets" " data-labels="UTILITIES" data-version="v0.18.0" data-author="nickherrig"></p>
       <p class="card repo-card" data-url="/develop/notebooks/bounding-boxes" data-name="Display Bounding Boxes on a Video" data-labels="SUPERVISION,INFERENCE,YOLOV8" data-version="v0.18.0" data-author="nickherrig"></p>
       <p class="card repo-card" data-url="/develop/notebooks/tracking" data-name="Tracking Objects in a Video"  data-labels="TRACKING,SUPERVISION,ANNOTATOR" data-version="v0.18.0" data-author="nickherrig"></p>
-=======
-    <div class="custom-grid">
-      <p class="card repo-card" data-url="/develop/notebooks/quickstart" data-name="Supervision Quickstart" data-labels="ANNOTATORS,DETECTIONS,SAM" data-version="v0.18.0" data-author="SkalskiP,onuralpszr"></p>
->>>>>>> 5b2bdf58
     </div>
   </div>
 </section>
