from __future__ import annotations

from functools import lru_cache
from math import sqrt

import cv2
import numpy as np
import numpy.typing as npt
from PIL import Image, ImageDraw, ImageFont
from scipy.interpolate import splev, splprep

from supervision.annotators.base import BaseAnnotator
from supervision.annotators.utils import (
    PENDING_TRACK_ID,
    ColorLookup,
    Trace,
    get_labels_text,
    resolve_color,
    resolve_text_background_xyxy,
    snap_boxes,
    validate_labels,
    wrap_text,
)
from supervision.config import ORIENTED_BOX_COORDINATES
from supervision.detection.core import Detections
from supervision.detection.utils.boxes import clip_boxes, spread_out_boxes
from supervision.detection.utils.converters import (
    mask_to_polygons,
    polygon_to_mask,
    xyxy_to_polygons,
)
from supervision.draw.base import ImageType
from supervision.draw.color import Color, ColorPalette
from supervision.draw.utils import draw_polygon, draw_rounded_rectangle, draw_text
from supervision.geometry.core import Point, Position, Rect
from supervision.utils.conversion import (
    ensure_cv2_image_for_class_method,
    ensure_pil_image_for_class_method,
)
from supervision.utils.image import (
    crop_image,
    letterbox_image,
    overlay_image,
    scale_image,
)

CV2_FONT = cv2.FONT_HERSHEY_SIMPLEX


class _BaseLabelAnnotator(BaseAnnotator):
    """
    Base class for annotators that add labels to detections.

    Attributes:
        color (Union[Color, ColorPalette]): The color to use for the label background.
        color_lookup (ColorLookup): The method used to determine the color of the label.
        text_color (Union[Color, ColorPalette]): The color to use for the label text.
        text_padding (int): The padding around the label text, in pixels.
        text_anchor (Position): The position of the text relative to the detection
            bounding box.
        text_offset (Tuple[int, int]): A tuple of 2D coordinates `(x, y)` to
            offset the text position from the anchor point, in pixels.
        border_radius (int): The radius of the label background corners, in pixels.
        smart_position (bool): Whether to intelligently adjust the label position to
            avoid overlapping with other elements.
        max_line_length (Optional[int]): Maximum number of characters per line before
            wrapping the text. None means no wrapping.
    """

    def __init__(
        self,
        color: Color | ColorPalette = ColorPalette.DEFAULT,
        color_lookup: ColorLookup = ColorLookup.CLASS,
        text_color: Color | ColorPalette = Color.WHITE,
        text_padding: int = 10,
        text_position: Position = Position.TOP_LEFT,
        text_offset: tuple[int, int] = (0, 0),
        border_radius: int = 0,
        smart_position: bool = False,
        max_line_length: int | None = None,
    ):
        """
        Initializes the _BaseLabelAnnotator.

        Args:
            color (Union[Color, ColorPalette], optional): The color to use for the label
                background.
            color_lookup (ColorLookup, optional): The method used to determine the color
                of the label
            text_color (Union[Color, ColorPalette], optional): The color to use for the
                label text.
            text_padding (int, optional): The padding around the label text, in pixels.
            text_position (Position, optional): The position of the text relative to the
                detection bounding box.
            text_offset (Tuple[int, int], optional): A tuple of 2D coordinates
                `(x, y)` to offset the text position from the anchor point, in pixels.
            border_radius (int, optional): The radius of the label background corners,
                in pixels.
            smart_position (bool, optional): Whether to intelligently adjust the label
                position to avoid overlapping with other elements.
            max_line_length (Optional[int], optional): Maximum number of characters per
                line before wrapping the text. None means no wrapping.
        """
        self.color: Color | ColorPalette = color
        self.color_lookup: ColorLookup = color_lookup
        self.text_color: Color | ColorPalette = text_color
        self.text_padding: int = text_padding
        self.text_anchor: Position = text_position
        self.text_offset: tuple[int, int] = text_offset
        self.border_radius: int = border_radius
        self.smart_position = smart_position
        self.max_line_length: int | None = max_line_length

    def _adjust_labels_in_frame(
        self,
        resolution_wh: tuple[int, int],
        labels: list[str],
        label_properties: np.ndarray,
    ) -> np.ndarray:
        """
        Adjusts the position of labels to ensure they stay within the frame boundaries.

        Args:
            frame_width (int): The width of the frame.
            resolution_wh (int, int): The width and height of the frame.
            labels (List[str]): The list of text labels.
            label_properties (np.ndarray): An array of label properties, where each row
                            contains [x1, y1, x2, y2, text_height, ...].

        Returns:
            np.ndarray: The adjusted label properties.
        """
        adjusted_properties = label_properties.copy()

        # First, make sure the boxes don't go outside the frame
        adjusted_properties[:, :4] = snap_boxes(
            adjusted_properties[:, :4],
            resolution_wh,
        )

        # Apply the spread out algorithm to avoid box overlaps
        if len(labels) > 1:
            # Extract the box coordinates
            boxes = adjusted_properties[:, :4]
            # Use the spread_out_boxes function to adjust overlapping boxes
            spread_boxes = spread_out_boxes(boxes)
            # Update the properties with the spread out boxes
            adjusted_properties[:, :4] = spread_boxes

            # Additional check to ensure boxes are still within frame after spreading
            adjusted_properties[:, :4] = snap_boxes(
                adjusted_properties[:, :4], resolution_wh
            )

<<<<<<< HEAD
        return adjusted_properties
=======
        ![bounding-box-annotator-example](https://media.roboflow.com/
        supervision-annotator-examples/bounding-box-annotator-example-purple.png)
        """
        assert isinstance(scene, np.ndarray)
        # Precompute colors for all detections
        color_lookup = (
            self.color_lookup if custom_color_lookup is None else custom_color_lookup
        )
        precomputed_colors = [
            resolve_color(
                color=self.color,
                detections=detections,
                detection_idx=i,
                color_lookup=color_lookup,
            )
            for i in range(len(detections))
        ]

        # Use NumPy to handle bounding box coordinates
        bounding_boxes = detections.xyxy.astype(int)

        # Draw all bounding boxes
        for (x1, y1, x2, y2), color in zip(bounding_boxes, precomputed_colors):
            cv2.rectangle(scene, (x1, y1), (x2, y2), color.as_bgr(), self.thickness)
        return scene
>>>>>>> 702030b9


class BoxAnnotator(BaseAnnotator):
    """
    A class for drawing bounding boxes on an image using provided detections.
    """

    def __init__(
        self,
        color: Color | ColorPalette = ColorPalette.DEFAULT,
        thickness: int = 2,
        color_lookup: ColorLookup = ColorLookup.CLASS,
    ):
        """
        Args:
            color (Union[Color, ColorPalette]): The color or color palette to use for
                annotating detections.
            thickness (int): Thickness of the bounding box lines.
            color_lookup (ColorLookup): Strategy for mapping colors to annotations.
                Options are `INDEX`, `CLASS`, `TRACK`.
        """
        self.color: Color | ColorPalette = color
        self.thickness: int = thickness
        self.color_lookup: ColorLookup = color_lookup

    @ensure_cv2_image_for_class_method
    def annotate(
        self,
        scene: ImageType,
        detections: Detections,
        custom_color_lookup: np.ndarray | None = None,
    ) -> ImageType:
        """
        Annotates the given scene with bounding boxes based on the provided detections.

        Args:
            scene (ImageType): The image where bounding boxes will be drawn. `ImageType`
                is a flexible type, accepting either `numpy.ndarray` or
                `PIL.Image.Image`.
            detections (Detections): Object detections to annotate.
            custom_color_lookup (Optional[np.ndarray]): Custom color lookup array.
                Allows to override the default color mapping strategy.

        Returns:
            The annotated image, matching the type of `scene` (`numpy.ndarray`
                or `PIL.Image.Image`)

        Example:
            ```python
            import supervision as sv

            image = ...
            detections = sv.Detections(...)

            box_annotator = sv.BoxAnnotator()
            annotated_frame = box_annotator.annotate(
                scene=image.copy(),
                detections=detections
            )
            ```

        ![bounding-box-annotator-example](https://media.roboflow.com/
        supervision-annotator-examples/bounding-box-annotator-example-purple.png)
        """
        assert isinstance(scene, np.ndarray)
        for detection_idx in range(len(detections)):
            x1, y1, x2, y2 = detections.xyxy[detection_idx].astype(int)
            color = resolve_color(
                color=self.color,
                detections=detections,
                detection_idx=detection_idx,
                color_lookup=self.color_lookup
                if custom_color_lookup is None
                else custom_color_lookup,
            )
            cv2.rectangle(
                img=scene,
                pt1=(x1, y1),
                pt2=(x2, y2),
                color=color.as_bgr(),
                thickness=self.thickness,
            )
        return scene


class OrientedBoxAnnotator(BaseAnnotator):
    """
    A class for drawing oriented bounding boxes on an image using provided detections.
    """

    def __init__(
        self,
        color: Color | ColorPalette = ColorPalette.DEFAULT,
        thickness: int = 2,
        color_lookup: ColorLookup = ColorLookup.CLASS,
    ):
        """
        Args:
            color (Union[Color, ColorPalette]): The color or color palette to use for
                annotating detections.
            thickness (int): Thickness of the bounding box lines.
            color_lookup (ColorLookup): Strategy for mapping colors to annotations.
                Options are `INDEX`, `CLASS`, `TRACK`.
        """
        self.color: Color | ColorPalette = color
        self.thickness: int = thickness
        self.color_lookup: ColorLookup = color_lookup

    @ensure_cv2_image_for_class_method
    def annotate(
        self,
        scene: ImageType,
        detections: Detections,
        custom_color_lookup: np.ndarray | None = None,
    ) -> ImageType:
        """
        Annotates the given scene with oriented bounding boxes based on the provided detections.

        Args:
            scene (ImageType): The image where bounding boxes will be drawn.
                `ImageType` is a flexible type, accepting either `numpy.ndarray`
                or `PIL.Image.Image`.
            detections (Detections): Object detections to annotate.
            custom_color_lookup (Optional[np.ndarray]): Custom color lookup array.
                Allows to override the default color mapping strategy.

        Returns:
            The annotated image, matching the type of `scene` (`numpy.ndarray`
                or `PIL.Image.Image`)

        Example:
            ```python
            import cv2
            import supervision as sv
            from ultralytics import YOLO

            image = cv2.imread(<SOURCE_IMAGE_PATH>)
            model = YOLO("yolov8n-obb.pt")

            result = model(image)[0]
            detections = sv.Detections.from_ultralytics(result)

            oriented_box_annotator = sv.OrientedBoxAnnotator()
            annotated_frame = oriented_box_annotator.annotate(
                scene=image.copy(),
                detections=detections
            )
            ```
        """  # noqa E501 // docs
        assert isinstance(scene, np.ndarray)
        if detections.data is None or ORIENTED_BOX_COORDINATES not in detections.data:
            return scene
        obb_boxes = np.array(detections.data[ORIENTED_BOX_COORDINATES]).astype(int)

        for detection_idx in range(len(detections)):
            obb = obb_boxes[detection_idx]
            color = resolve_color(
                color=self.color,
                detections=detections,
                detection_idx=detection_idx,
                color_lookup=self.color_lookup
                if custom_color_lookup is None
                else custom_color_lookup,
            )

            cv2.drawContours(scene, [obb], 0, color.as_bgr(), self.thickness)

        return scene


class MaskAnnotator(BaseAnnotator):
    """
    A class for drawing masks on an image using provided detections.

    !!! warning

        This annotator uses `sv.Detections.mask`.
    """

    def __init__(
        self,
        color: Color | ColorPalette = ColorPalette.DEFAULT,
        opacity: float = 0.5,
        color_lookup: ColorLookup = ColorLookup.CLASS,
    ):
        """
        Args:
            color (Union[Color, ColorPalette]): The color or color palette to use for
                annotating detections.
            opacity (float): Opacity of the overlay mask. Must be between `0` and `1`.
            color_lookup (ColorLookup): Strategy for mapping colors to annotations.
                Options are `INDEX`, `CLASS`, `TRACK`.
        """
        self.color: Color | ColorPalette = color
        self.opacity = opacity
        self.color_lookup: ColorLookup = color_lookup

    @ensure_cv2_image_for_class_method
    def annotate(
        self,
        scene: ImageType,
        detections: Detections,
        custom_color_lookup: np.ndarray | None = None,
    ) -> ImageType:
        """
        Annotates the given scene with masks based on the provided detections.

        Args:
            scene (ImageType): The image where masks will be drawn.
                `ImageType` is a flexible type, accepting either `numpy.ndarray`
                or `PIL.Image.Image`.
            detections (Detections): Object detections to annotate.
            custom_color_lookup (Optional[np.ndarray]): Custom color lookup array.
                Allows to override the default color mapping strategy.

        Returns:
            The annotated image, matching the type of `scene` (`numpy.ndarray`
                or `PIL.Image.Image`)

        Example:
            ```python
            import supervision as sv

            image = ...
            detections = sv.Detections(...)

            mask_annotator = sv.MaskAnnotator()
            annotated_frame = mask_annotator.annotate(
                scene=image.copy(),
                detections=detections
            )
            ```

        ![mask-annotator-example](https://media.roboflow.com/
        supervision-annotator-examples/mask-annotator-example-purple.png)
        """
        assert isinstance(scene, np.ndarray)
        if detections.mask is None:
            return scene

        colored_mask = np.array(scene, copy=True, dtype=np.uint8)

        for detection_idx in np.flip(np.argsort(detections.area)):
            color = resolve_color(
                color=self.color,
                detections=detections,
                detection_idx=detection_idx,
                color_lookup=self.color_lookup
                if custom_color_lookup is None
                else custom_color_lookup,
            )
            mask = detections.mask[detection_idx]
            colored_mask[mask] = color.as_bgr()

        cv2.addWeighted(
            colored_mask, self.opacity, scene, 1 - self.opacity, 0, dst=scene
        )
        return scene


class PolygonAnnotator(BaseAnnotator):
    """
    A class for drawing polygons on an image using provided detections.

    !!! warning

        This annotator uses `sv.Detections.mask`.
    """

    def __init__(
        self,
        color: Color | ColorPalette = ColorPalette.DEFAULT,
        thickness: int = 2,
        color_lookup: ColorLookup = ColorLookup.CLASS,
    ):
        """
        Args:
            color (Union[Color, ColorPalette]): The color or color palette to use for
                annotating detections.
            thickness (int): Thickness of the polygon lines.
            color_lookup (ColorLookup): Strategy for mapping colors to annotations.
                Options are `INDEX`, `CLASS`, `TRACK`.
        """
        self.color: Color | ColorPalette = color
        self.thickness: int = thickness
        self.color_lookup: ColorLookup = color_lookup

    @ensure_cv2_image_for_class_method
    def annotate(
        self,
        scene: ImageType,
        detections: Detections,
        custom_color_lookup: np.ndarray | None = None,
    ) -> ImageType:
        """
        Annotates the given scene with polygons based on the provided detections.

        Args:
            scene (ImageType): The image where polygons will be drawn.
                `ImageType` is a flexible type, accepting either `numpy.ndarray`
                or `PIL.Image.Image`.
            detections (Detections): Object detections to annotate.
            custom_color_lookup (Optional[np.ndarray]): Custom color lookup array.
                Allows to override the default color mapping strategy.

        Returns:
            The annotated image, matching the type of `scene` (`numpy.ndarray`
                or `PIL.Image.Image`)

        Example:
            ```python
            import supervision as sv

            image = ...
            detections = sv.Detections(...)

            polygon_annotator = sv.PolygonAnnotator()
            annotated_frame = polygon_annotator.annotate(
                scene=image.copy(),
                detections=detections
            )
            ```

        ![polygon-annotator-example](https://media.roboflow.com/
        supervision-annotator-examples/polygon-annotator-example-purple.png)
        """
        assert isinstance(scene, np.ndarray)
        if detections.mask is None:
            return scene

        for detection_idx in range(len(detections)):
            mask = detections.mask[detection_idx]
            color = resolve_color(
                color=self.color,
                detections=detections,
                detection_idx=detection_idx,
                color_lookup=self.color_lookup
                if custom_color_lookup is None
                else custom_color_lookup,
            )
            for polygon in mask_to_polygons(mask=mask):
                scene = draw_polygon(
                    scene=scene,
                    polygon=polygon,
                    color=color,
                    thickness=self.thickness,
                )

        return scene


class ColorAnnotator(BaseAnnotator):
    """
    A class for drawing box masks on an image using provided detections.
    """

    def __init__(
        self,
        color: Color | ColorPalette = ColorPalette.DEFAULT,
        opacity: float = 0.5,
        color_lookup: ColorLookup = ColorLookup.CLASS,
    ):
        """
        Args:
            color (Union[Color, ColorPalette]): The color or color palette to use for
                annotating detections.
            opacity (float): Opacity of the overlay mask. Must be between `0` and `1`.
            color_lookup (ColorLookup): Strategy for mapping colors to annotations.
                Options are `INDEX`, `CLASS`, `TRACK`.
        """
        self.color: Color | ColorPalette = color
        self.color_lookup: ColorLookup = color_lookup
        self.opacity = opacity

    @ensure_cv2_image_for_class_method
    def annotate(
        self,
        scene: ImageType,
        detections: Detections,
        custom_color_lookup: np.ndarray | None = None,
    ) -> ImageType:
        """
        Annotates the given scene with box masks based on the provided detections.

        Args:
            scene (ImageType): The image where bounding boxes will be drawn.
                `ImageType` is a flexible type, accepting either `numpy.ndarray`
                or `PIL.Image.Image`.
            detections (Detections): Object detections to annotate.
            custom_color_lookup (Optional[np.ndarray]): Custom color lookup array.
                Allows to override the default color mapping strategy.

        Returns:
            The annotated image, matching the type of `scene` (`numpy.ndarray`
                or `PIL.Image.Image`)

        Example:
            ```python
            import supervision as sv

            image = ...
            detections = sv.Detections(...)

            color_annotator = sv.ColorAnnotator()
            annotated_frame = color_annotator.annotate(
                scene=image.copy(),
                detections=detections
            )
            ```

        ![box-mask-annotator-example](https://media.roboflow.com/
        supervision-annotator-examples/box-mask-annotator-example-purple.png)
        """
        assert isinstance(scene, np.ndarray)
        scene_with_boxes = scene.copy()
        for detection_idx in range(len(detections)):
            x1, y1, x2, y2 = detections.xyxy[detection_idx].astype(int)
            color = resolve_color(
                color=self.color,
                detections=detections,
                detection_idx=detection_idx,
                color_lookup=self.color_lookup
                if custom_color_lookup is None
                else custom_color_lookup,
            )
            cv2.rectangle(
                img=scene_with_boxes,
                pt1=(x1, y1),
                pt2=(x2, y2),
                color=color.as_bgr(),
                thickness=-1,
            )

        cv2.addWeighted(
            scene_with_boxes, self.opacity, scene, 1 - self.opacity, gamma=0, dst=scene
        )
        return scene


class HaloAnnotator(BaseAnnotator):
    """
    A class for drawing Halos on an image using provided detections.

    !!! warning

        This annotator uses `sv.Detections.mask`.
    """

    def __init__(
        self,
        color: Color | ColorPalette = ColorPalette.DEFAULT,
        opacity: float = 0.8,
        kernel_size: int = 40,
        color_lookup: ColorLookup = ColorLookup.CLASS,
    ):
        """
        Args:
            color (Union[Color, ColorPalette]): The color or color palette to use for
                annotating detections.
            opacity (float): Opacity of the overlay mask. Must be between `0` and `1`.
            kernel_size (int): The size of the average pooling kernel used for creating
                the halo.
            color_lookup (ColorLookup): Strategy for mapping colors to annotations.
                Options are `INDEX`, `CLASS`, `TRACK`.
        """
        self.color: Color | ColorPalette = color
        self.opacity = opacity
        self.color_lookup: ColorLookup = color_lookup
        self.kernel_size: int = kernel_size

    @ensure_cv2_image_for_class_method
    def annotate(
        self,
        scene: ImageType,
        detections: Detections,
        custom_color_lookup: np.ndarray | None = None,
    ) -> ImageType:
        """
        Annotates the given scene with halos based on the provided detections.

        Args:
            scene (ImageType): The image where masks will be drawn.
                `ImageType` is a flexible type, accepting either `numpy.ndarray`
                or `PIL.Image.Image`.
            detections (Detections): Object detections to annotate.
            custom_color_lookup (Optional[np.ndarray]): Custom color lookup array.
                Allows to override the default color mapping strategy.

        Returns:
            The annotated image, matching the type of `scene` (`numpy.ndarray`
                or `PIL.Image.Image`)

        Example:
            ```python
            import supervision as sv

            image = ...
            detections = sv.Detections(...)

            halo_annotator = sv.HaloAnnotator()
            annotated_frame = halo_annotator.annotate(
                scene=image.copy(),
                detections=detections
            )
            ```

        ![halo-annotator-example](https://media.roboflow.com/
        supervision-annotator-examples/halo-annotator-example-purple.png)
        """
        assert isinstance(scene, np.ndarray)
        if detections.mask is None:
            return scene
        colored_mask = np.zeros_like(scene, dtype=np.uint8)
        fmask = np.array([False] * scene.shape[0] * scene.shape[1]).reshape(
            scene.shape[0], scene.shape[1]
        )

        for detection_idx in np.flip(np.argsort(detections.area)):
            color = resolve_color(
                color=self.color,
                detections=detections,
                detection_idx=detection_idx,
                color_lookup=self.color_lookup
                if custom_color_lookup is None
                else custom_color_lookup,
            )
            mask = detections.mask[detection_idx]
            fmask = np.logical_or(fmask, mask)
            color_bgr = color.as_bgr()
            colored_mask[mask] = color_bgr

        colored_mask = cv2.blur(colored_mask, (self.kernel_size, self.kernel_size))
        colored_mask[fmask] = [0, 0, 0]
        gray = cv2.cvtColor(colored_mask, cv2.COLOR_BGR2GRAY)
        alpha = self.opacity * gray / gray.max()
        alpha_mask = alpha[:, :, np.newaxis]
        blended_scene = np.uint8(scene * (1 - alpha_mask) + colored_mask * self.opacity)
        np.copyto(scene, blended_scene)
        return scene


class EllipseAnnotator(BaseAnnotator):
    """
    A class for drawing ellipses on an image using provided detections.
    """

    def __init__(
        self,
        color: Color | ColorPalette = ColorPalette.DEFAULT,
        thickness: int = 2,
        start_angle: int = -45,
        end_angle: int = 235,
        color_lookup: ColorLookup = ColorLookup.CLASS,
    ):
        """
        Args:
            color (Union[Color, ColorPalette]): The color or color palette to use for
                annotating detections.
            thickness (int): Thickness of the ellipse lines.
            start_angle (int): Starting angle of the ellipse.
            end_angle (int): Ending angle of the ellipse.
            color_lookup (ColorLookup): Strategy for mapping colors to annotations.
                Options are `INDEX`, `CLASS`, `TRACK`.
        """
        self.color: Color | ColorPalette = color
        self.thickness: int = thickness
        self.start_angle: int = start_angle
        self.end_angle: int = end_angle
        self.color_lookup: ColorLookup = color_lookup

    @ensure_cv2_image_for_class_method
    def annotate(
        self,
        scene: ImageType,
        detections: Detections,
        custom_color_lookup: np.ndarray | None = None,
    ) -> ImageType:
        """
        Annotates the given scene with ellipses based on the provided detections.

        Args:
            scene (ImageType): The image where ellipses will be drawn.
                `ImageType` is a flexible type, accepting either `numpy.ndarray`
                or `PIL.Image.Image`.
            detections (Detections): Object detections to annotate.
            custom_color_lookup (Optional[np.ndarray]): Custom color lookup array.
                Allows to override the default color mapping strategy.

        Returns:
            The annotated image, matching the type of `scene` (`numpy.ndarray`
                or `PIL.Image.Image`)

        Example:
            ```python
            import supervision as sv

            image = ...
            detections = sv.Detections(...)

            ellipse_annotator = sv.EllipseAnnotator()
            annotated_frame = ellipse_annotator.annotate(
                scene=image.copy(),
                detections=detections
            )
            ```

        ![ellipse-annotator-example](https://media.roboflow.com/
        supervision-annotator-examples/ellipse-annotator-example-purple.png)
        """
        assert isinstance(scene, np.ndarray)
        for detection_idx in range(len(detections)):
            x1, y1, x2, y2 = detections.xyxy[detection_idx].astype(int)
            color = resolve_color(
                color=self.color,
                detections=detections,
                detection_idx=detection_idx,
                color_lookup=self.color_lookup
                if custom_color_lookup is None
                else custom_color_lookup,
            )
            center = (int((x1 + x2) / 2), y2)
            width = x2 - x1
            cv2.ellipse(
                scene,
                center=center,
                axes=(int(width), int(0.35 * width)),
                angle=0.0,
                startAngle=self.start_angle,
                endAngle=self.end_angle,
                color=color.as_bgr(),
                thickness=self.thickness,
                lineType=cv2.LINE_4,
            )
        return scene


class BoxCornerAnnotator(BaseAnnotator):
    """
    A class for drawing box corners on an image using provided detections.
    """

    def __init__(
        self,
        color: Color | ColorPalette = ColorPalette.DEFAULT,
        thickness: int = 4,
        corner_length: int = 15,
        color_lookup: ColorLookup = ColorLookup.CLASS,
    ):
        """
        Args:
            color (Union[Color, ColorPalette]): The color or color palette to use for
                annotating detections.
            thickness (int): Thickness of the corner lines.
            corner_length (int): Length of each corner line.
            color_lookup (ColorLookup): Strategy for mapping colors to annotations.
                Options are `INDEX`, `CLASS`, `TRACK`.
        """
        self.color: Color | ColorPalette = color
        self.thickness: int = thickness
        self.corner_length: int = corner_length
        self.color_lookup: ColorLookup = color_lookup

    @ensure_cv2_image_for_class_method
    def annotate(
        self,
        scene: ImageType,
        detections: Detections,
        custom_color_lookup: np.ndarray | None = None,
    ) -> ImageType:
        """
        Annotates the given scene with box corners based on the provided detections.

        Args:
            scene (ImageType): The image where box corners will be drawn.
                `ImageType` is a flexible type, accepting either `numpy.ndarray`
                or `PIL.Image.Image`.
            detections (Detections): Object detections to annotate.
            custom_color_lookup (Optional[np.ndarray]): Custom color lookup array.
                Allows to override the default color mapping strategy.

        Returns:
            The annotated image, matching the type of `scene` (`numpy.ndarray`
                or `PIL.Image.Image`)

        Example:
            ```python
            import supervision as sv

            image = ...
            detections = sv.Detections(...)

            corner_annotator = sv.BoxCornerAnnotator()
            annotated_frame = corner_annotator.annotate(
                scene=image.copy(),
                detections=detections
            )
            ```

        ![box-corner-annotator-example](https://media.roboflow.com/
        supervision-annotator-examples/box-corner-annotator-example-purple.png)
        """
        assert isinstance(scene, np.ndarray)
        for detection_idx in range(len(detections)):
            x1, y1, x2, y2 = detections.xyxy[detection_idx].astype(int)
            color = resolve_color(
                color=self.color,
                detections=detections,
                detection_idx=detection_idx,
                color_lookup=self.color_lookup
                if custom_color_lookup is None
                else custom_color_lookup,
            )
            corners = [(x1, y1), (x2, y1), (x1, y2), (x2, y2)]

            for x, y in corners:
                x_end = x + self.corner_length if x == x1 else x - self.corner_length
                cv2.line(
                    scene, (x, y), (x_end, y), color.as_bgr(), thickness=self.thickness
                )

                y_end = y + self.corner_length if y == y1 else y - self.corner_length
                cv2.line(
                    scene, (x, y), (x, y_end), color.as_bgr(), thickness=self.thickness
                )
        return scene


class CircleAnnotator(BaseAnnotator):
    """
    A class for drawing circle on an image using provided detections.
    """

    def __init__(
        self,
        color: Color | ColorPalette = ColorPalette.DEFAULT,
        thickness: int = 2,
        color_lookup: ColorLookup = ColorLookup.CLASS,
    ):
        """
        Args:
            color (Union[Color, ColorPalette]): The color or color palette to use for
                annotating detections.
            thickness (int): Thickness of the circle line.
            color_lookup (ColorLookup): Strategy for mapping colors to annotations.
                Options are `INDEX`, `CLASS`, `TRACK`.
        """

        self.color: Color | ColorPalette = color
        self.thickness: int = thickness
        self.color_lookup: ColorLookup = color_lookup

    @ensure_cv2_image_for_class_method
    def annotate(
        self,
        scene: ImageType,
        detections: Detections,
        custom_color_lookup: np.ndarray | None = None,
    ) -> ImageType:
        """
        Annotates the given scene with circles based on the provided detections.

        Args:
            scene (ImageType): The image where box corners will be drawn.
                `ImageType` is a flexible type, accepting either `numpy.ndarray`
                or `PIL.Image.Image`.
            detections (Detections): Object detections to annotate.
            custom_color_lookup (Optional[np.ndarray]): Custom color lookup array.
                Allows to override the default color mapping strategy.

        Returns:
            The annotated image, matching the type of `scene` (`numpy.ndarray`
                or `PIL.Image.Image`)

        Example:
            ```python
            import supervision as sv

            image = ...
            detections = sv.Detections(...)

            circle_annotator = sv.CircleAnnotator()
            annotated_frame = circle_annotator.annotate(
                scene=image.copy(),
                detections=detections
            )
            ```


        ![circle-annotator-example](https://media.roboflow.com/
        supervision-annotator-examples/circle-annotator-example-purple.png)
        """
        assert isinstance(scene, np.ndarray)
        for detection_idx in range(len(detections)):
            x1, y1, x2, y2 = detections.xyxy[detection_idx].astype(int)
            center = ((x1 + x2) // 2, (y1 + y2) // 2)
            distance = sqrt((x1 - center[0]) ** 2 + (y1 - center[1]) ** 2)
            color = resolve_color(
                color=self.color,
                detections=detections,
                detection_idx=detection_idx,
                color_lookup=self.color_lookup
                if custom_color_lookup is None
                else custom_color_lookup,
            )
            cv2.circle(
                img=scene,
                center=center,
                radius=int(distance),
                color=color.as_bgr(),
                thickness=self.thickness,
            )

        return scene


class DotAnnotator(BaseAnnotator):
    """
    A class for drawing dots on an image at specific coordinates based on provided
    detections.
    """

    def __init__(
        self,
        color: Color | ColorPalette = ColorPalette.DEFAULT,
        radius: int = 4,
        position: Position = Position.CENTER,
        color_lookup: ColorLookup = ColorLookup.CLASS,
        outline_thickness: int = 0,
        outline_color: Color | ColorPalette = Color.BLACK,
    ):
        """
        Args:
            color (Union[Color, ColorPalette]): The color or color palette to use for
                annotating detections.
            radius (int): Radius of the drawn dots.
            position (Position): The anchor position for placing the dot.
            color_lookup (ColorLookup): Strategy for mapping colors to annotations.
                Options are `INDEX`, `CLASS`, `TRACK`.
            outline_thickness (int): Thickness of the outline of the dot.
            outline_color (Union[Color, ColorPalette]): The color or color palette to
                use for outline. It is activated by setting outline_thickness to a value
                greater than 0.
        """
        self.color: Color | ColorPalette = color
        self.radius: int = radius
        self.position: Position = position
        self.color_lookup: ColorLookup = color_lookup
        self.outline_thickness = outline_thickness
        self.outline_color: Color | ColorPalette = outline_color

    @ensure_cv2_image_for_class_method
    def annotate(
        self,
        scene: ImageType,
        detections: Detections,
        custom_color_lookup: np.ndarray | None = None,
    ) -> ImageType:
        """
        Annotates the given scene with dots based on the provided detections.

        Args:
            scene (ImageType): The image where dots will be drawn.
                `ImageType` is a flexible type, accepting either `numpy.ndarray`
                or `PIL.Image.Image`.
            detections (Detections): Object detections to annotate.
            custom_color_lookup (Optional[np.ndarray]): Custom color lookup array.
                Allows to override the default color mapping strategy.

        Returns:
            The annotated image, matching the type of `scene` (`numpy.ndarray`
                or `PIL.Image.Image`)

        Example:
            ```python
            import supervision as sv

            image = ...
            detections = sv.Detections(...)

            dot_annotator = sv.DotAnnotator()
            annotated_frame = dot_annotator.annotate(
                scene=image.copy(),
                detections=detections
            )
            ```

        ![dot-annotator-example](https://media.roboflow.com/
        supervision-annotator-examples/dot-annotator-example-purple.png)
        """
        assert isinstance(scene, np.ndarray)
        xy = detections.get_anchors_coordinates(anchor=self.position)
        for detection_idx in range(len(detections)):
            color = resolve_color(
                color=self.color,
                detections=detections,
                detection_idx=detection_idx,
                color_lookup=self.color_lookup
                if custom_color_lookup is None
                else custom_color_lookup,
            )
            center = (int(xy[detection_idx, 0]), int(xy[detection_idx, 1]))

            cv2.circle(scene, center, self.radius, color.as_bgr(), -1)
            if self.outline_thickness:
                outline_color = resolve_color(
                    color=self.outline_color,
                    detections=detections,
                    detection_idx=detection_idx,
                    color_lookup=self.color_lookup
                    if custom_color_lookup is None
                    else custom_color_lookup,
                )
                cv2.circle(
                    scene,
                    center,
                    self.radius,
                    outline_color.as_bgr(),
                    self.outline_thickness,
                )
        return scene


class LabelAnnotator(_BaseLabelAnnotator):
    """
    A class for annotating labels on an image using provided detections.
    """

    def __init__(
        self,
        color: Color | ColorPalette = ColorPalette.DEFAULT,
        color_lookup: ColorLookup = ColorLookup.CLASS,
        text_color: Color | ColorPalette = Color.WHITE,
        text_scale: float = 0.5,
        text_thickness: int = 1,
        text_padding: int = 10,
        text_position: Position = Position.TOP_LEFT,
        text_offset: tuple[int, int] = (0, 0),
        border_radius: int = 0,
        smart_position: bool = False,
        max_line_length: int | None = None,
    ):
        """
        Args:
            color (Union[Color, ColorPalette]): The color or color palette to use for
                annotating the text background.
            color_lookup (ColorLookup): Strategy for mapping colors to annotations.
                Options are `INDEX`, `CLASS`, `TRACK`.
            text_color (Union[Color, ColorPalette]): The color or color palette to use
                for the text.
            text_scale (float): Font scale for the text.
            text_thickness (int): Thickness of the text characters.
            text_padding (int): Padding around the text within its background box.
            text_position (Position): Position of the text relative to the detection.
                Possible values are defined in the `Position` enum.
            text_offset (Tuple[int, int]): A tuple of 2D coordinates `(x, y)` to
                offset the text position from the anchor point, in pixels.
            border_radius (int): The radius to apply round edges. If the selected
                value is higher than the lower dimension, width or height, is clipped.
            smart_position (bool): Spread out the labels to avoid overlapping.
            max_line_length (Optional[int]): Maximum number of characters per line
                before wrapping the text. None means no wrapping.
        """
        self.text_scale: float = text_scale
        self.text_thickness: int = text_thickness
        super().__init__(
            color=color,
            color_lookup=color_lookup,
            text_color=text_color,
            text_padding=text_padding,
            text_position=text_position,
            text_offset=text_offset,
            border_radius=border_radius,
            smart_position=smart_position,
            max_line_length=max_line_length,
        )

    @ensure_cv2_image_for_class_method
    def annotate(
        self,
        scene: ImageType,
        detections: Detections,
        labels: list[str] | None = None,
        custom_color_lookup: np.ndarray | None = None,
    ) -> np.ndarray:
        """
        Annotates the given scene with labels based on the provided detections.

        Args:
            scene (ImageType): The image where labels will be drawn.
                `ImageType` is a flexible type, accepting either `numpy.ndarray`
                or `PIL.Image.Image`.
            detections (Detections): Object detections to annotate.
            labels (Optional[List[str]]): Custom labels for each detection.
            custom_color_lookup (Optional[np.ndarray]): Custom color lookup array.
                Allows to override the default color mapping strategy.

        Returns:
            The annotated image, matching the type of `scene` (`numpy.ndarray`
                or `PIL.Image.Image`)

        Example:
            ```python
            import supervision as sv

            image = ...
            detections = sv.Detections(...)

            labels = [
                f"{class_name} {confidence:.2f}"
                for class_name, confidence
                in zip(detections['class_name'], detections.confidence)
            ]

            label_annotator = sv.LabelAnnotator(text_position=sv.Position.CENTER)
            annotated_frame = label_annotator.annotate(
                scene=image.copy(),
                detections=detections,
                labels=labels
            )
            ```

        ![label-annotator-example](https://media.roboflow.com/
        supervision-annotator-examples/label-annotator-example-purple.png)
        """
        assert isinstance(scene, np.ndarray)
        validate_labels(labels, detections)

        labels = get_labels_text(detections, labels)
        label_properties = self._get_label_properties(detections, labels)

        if self.smart_position:
            xyxy = label_properties[:, :4]
            xyxy = spread_out_boxes(xyxy)
            label_properties[:, :4] = xyxy

            label_properties = self._adjust_labels_in_frame(
                (scene.shape[1], scene.shape[0]),
                labels,
                label_properties,
            )

        self._draw_labels(
            scene=scene,
            labels=labels,
            label_properties=label_properties,
            detections=detections,
            custom_color_lookup=custom_color_lookup,
        )

        return scene

    def _get_label_properties(
        self,
        detections: Detections,
        labels: list[str],
    ) -> np.ndarray:
        label_properties = []
        anchors_coordinates = detections.get_anchors_coordinates(
            anchor=self.text_anchor
        ).astype(int)

        for label, center_coordinates in zip(labels, anchors_coordinates):
            center_coordinates = (
                center_coordinates[0] + self.text_offset[0],
                center_coordinates[1] + self.text_offset[1],
            )

            wrapped_lines = wrap_text(label, self.max_line_length)
            line_heights = []
            line_widths = []

            for line in wrapped_lines:
                (text_w, text_h) = cv2.getTextSize(
                    text=line,
                    fontFace=CV2_FONT,
                    fontScale=self.text_scale,
                    thickness=self.text_thickness,
                )[0]
                line_heights.append(text_h)
                line_widths.append(text_w)

            # Get the maximum width and total height
            max_width = max(line_widths) if line_widths else 0
            total_height = (
                sum(line_heights) + (len(line_heights) - 1) * self.text_padding
            )

            # Add padding around all sides
            width_padded = max_width + 2 * self.text_padding
            height_padded = total_height + 2 * self.text_padding

            text_background_xyxy = resolve_text_background_xyxy(
                center_coordinates=center_coordinates,
                text_wh=(width_padded, height_padded),
                position=self.text_anchor,
            )

            label_properties.append(
                [
                    *text_background_xyxy,
                    total_height,
                ]
            )
        return np.array(label_properties).reshape(-1, 5)

    def _draw_labels(
        self,
        scene: np.ndarray,
        labels: list[str],
        label_properties: np.ndarray,
        detections: Detections,
        custom_color_lookup: np.ndarray | None,
    ) -> None:
        assert len(labels) == len(label_properties) == len(detections), (
            f"Number of label properties ({len(label_properties)}), "
            f"labels ({len(labels)}) and detections ({len(detections)}) "
            "do not match."
        )

        color_lookup = (
            custom_color_lookup
            if custom_color_lookup is not None
            else self.color_lookup
        )

        for idx, label_property in enumerate(label_properties):
            background_color = resolve_color(
                color=self.color,
                detections=detections,
                detection_idx=idx,
                color_lookup=color_lookup,
            )
            text_color = resolve_color(
                color=self.text_color,
                detections=detections,
                detection_idx=idx,
                color_lookup=color_lookup,
            )

            box_xyxy = label_property[:4].astype(int)

            self.draw_rounded_rectangle(
                scene=scene,
                xyxy=box_xyxy,
                color=background_color.as_bgr(),
                border_radius=self.border_radius,
            )

            # Handle multiline text
            wrapped_lines = wrap_text(labels[idx], self.max_line_length)
            current_y = box_xyxy[1] + self.text_padding  # Start y position

            for line in wrapped_lines:
                if not line:
                    # Use a character with ascenders and descenders as height reference
                    (_, text_h) = cv2.getTextSize(
                        text="Tg",
                        fontFace=CV2_FONT,
                        fontScale=self.text_scale,
                        thickness=self.text_thickness,
                    )[0]
                    current_y += text_h + self.text_padding
                    continue

                (_, text_h) = cv2.getTextSize(
                    text=line,
                    fontFace=CV2_FONT,
                    fontScale=self.text_scale,
                    thickness=self.text_thickness,
                )[0]

                text_x = box_xyxy[0] + self.text_padding
                text_y = current_y + text_h  # Add height to get to text baseline

                cv2.putText(
                    img=scene,
                    text=line,
                    org=(text_x, text_y),
                    fontFace=CV2_FONT,
                    fontScale=self.text_scale,
                    color=text_color.as_bgr(),
                    thickness=self.text_thickness,
                    lineType=cv2.LINE_AA,
                )

                current_y += text_h + self.text_padding  # Move to next line position

    @staticmethod
    def draw_rounded_rectangle(
        scene: np.ndarray,
        xyxy: tuple[int, int, int, int],
        color: tuple[int, int, int],
        border_radius: int,
    ) -> np.ndarray:
        x1, y1, x2, y2 = xyxy
        width = x2 - x1
        height = y2 - y1

        border_radius = min(border_radius, min(width, height) // 2)

        rectangle_coordinates = [
            ((x1 + border_radius, y1), (x2 - border_radius, y2)),
            ((x1, y1 + border_radius), (x2, y2 - border_radius)),
        ]
        circle_centers = [
            (x1 + border_radius, y1 + border_radius),
            (x2 - border_radius, y1 + border_radius),
            (x1 + border_radius, y2 - border_radius),
            (x2 - border_radius, y2 - border_radius),
        ]

        for coordinates in rectangle_coordinates:
            cv2.rectangle(
                img=scene,
                pt1=coordinates[0],
                pt2=coordinates[1],
                color=color,
                thickness=-1,
            )
        for center in circle_centers:
            cv2.circle(
                img=scene,
                center=center,
                radius=border_radius,
                color=color,
                thickness=-1,
            )
        return scene


class RichLabelAnnotator(_BaseLabelAnnotator):
    """
    A class for annotating labels on an image using provided detections,
    with support for Unicode characters by using a custom font.
    """

    def __init__(
        self,
        color: Color | ColorPalette = ColorPalette.DEFAULT,
        color_lookup: ColorLookup = ColorLookup.CLASS,
        text_color: Color | ColorPalette = Color.WHITE,
        font_path: str | None = None,
        font_size: int = 10,
        text_padding: int = 10,
        text_position: Position = Position.TOP_LEFT,
        text_offset: tuple[int, int] = (0, 0),
        border_radius: int = 0,
        smart_position: bool = False,
        max_line_length: int | None = None,
    ):
        """
        Args:
            color (Union[Color, ColorPalette]): The color or color palette to use for
                annotating the text background.
            color_lookup (ColorLookup): Strategy for mapping colors to annotations.
                Options are `INDEX`, `CLASS`, `TRACK`.
            text_color (Union[Color, ColorPalette]): The color to use for the text.
            font_path (Optional[str]): Path to the font file (e.g., ".ttf" or ".otf")
                to use for rendering text. If `None`, the default PIL font will be used.
            font_size (int): Font size for the text.
            text_padding (int): Padding around the text within its background box.
            text_position (Position): Position of the text relative to the detection.
                Possible values are defined in the `Position` enum.
            text_offset (Tuple[int, int]): A tuple of 2D coordinates `(x, y)` to
                offset the text position from the anchor point, in pixels.
            border_radius (int): The radius to apply round edges. If the selected
                value is higher than the lower dimension, width or height, is clipped.
            smart_position (bool): Spread out the labels to avoid overlapping.
            max_line_length (Optional[int]): Maximum number of characters per line
                before wrapping the text. None means no wrapping.
        """
        self.font_path = font_path
        self.font_size = font_size
        self.font = self._load_font(font_size, font_path)
        super().__init__(
            color=color,
            color_lookup=color_lookup,
            text_color=text_color,
            text_padding=text_padding,
            text_position=text_position,
            text_offset=text_offset,
            border_radius=border_radius,
            smart_position=smart_position,
            max_line_length=max_line_length,
        )

    @ensure_pil_image_for_class_method
    def annotate(
        self,
        scene: ImageType,
        detections: Detections,
        labels: list[str] | None = None,
        custom_color_lookup: np.ndarray | None = None,
    ) -> ImageType:
        """
        Annotates the given scene with labels based on the provided
        detections, with support for Unicode characters.

        Args:
            scene (ImageType): The image where labels will be drawn.
                `ImageType` is a flexible type, accepting either `numpy.ndarray`
                or `PIL.Image.Image`.
            detections (Detections): Object detections to annotate.
            labels (Optional[List[str]]): Custom labels for each detection.
            custom_color_lookup (Optional[np.ndarray]): Custom color lookup array.
                Allows to override the default color mapping strategy.

        Returns:
            The annotated image, matching the type of `scene` (`numpy.ndarray`
                or `PIL.Image.Image`)

        Example:
            ```python
            import supervision as sv

            image = ...
            detections = sv.Detections(...)

            labels = [
                f"{class_name} {confidence:.2f}"
                for class_name, confidence
                in zip(detections['class_name'], detections.confidence)
            ]

            rich_label_annotator = sv.RichLabelAnnotator(font_path="path/to/font.ttf")
            annotated_frame = label_annotator.annotate(
                scene=image.copy(),
                detections=detections,
                labels=labels
            )
            ```
        """
        assert isinstance(scene, Image.Image)
        validate_labels(labels, detections)

        draw = ImageDraw.Draw(scene)
        labels = get_labels_text(detections, labels)
        label_properties = self._get_label_properties(draw, detections, labels)

        if self.smart_position:
            xyxy = label_properties[:, :4]
            xyxy = spread_out_boxes(xyxy)
            label_properties[:, :4] = xyxy

            label_properties = self._adjust_labels_in_frame(
                (scene.width, scene.height),
                labels,
                label_properties,
            )

        self._draw_labels(
            draw=draw,
            labels=labels,
            label_properties=label_properties,
            detections=detections,
            custom_color_lookup=custom_color_lookup,
        )

        return scene

    def _get_label_properties(
        self, draw: ImageDraw.ImageDraw, detections: Detections, labels: list[str]
    ) -> np.ndarray:
        label_properties = []

        anchor_coordinates = detections.get_anchors_coordinates(
            anchor=self.text_anchor
        ).astype(int)

        for label, center_coordinates in zip(labels, anchor_coordinates):
            center_coordinates = (
                center_coordinates[0] + self.text_offset[0],
                center_coordinates[1] + self.text_offset[1],
            )

            wrapped_lines = wrap_text(label, self.max_line_length)

            # Calculate the total text height and maximum width
            max_width = 0
            total_height = 0

            for line in wrapped_lines:
                left, top, right, bottom = draw.textbbox((0, 0), line, font=self.font)
                line_width = right - left
                line_height = bottom - top

                max_width = max(max_width, line_width)
                total_height += line_height

            # Add inter-line spacing
            if len(wrapped_lines) > 1:
                total_height += (len(wrapped_lines) - 1) * self.text_padding

            width_padded = int(max_width + 2 * self.text_padding)
            height_padded = int(total_height + 2 * self.text_padding)

            text_background_xyxy = resolve_text_background_xyxy(
                center_coordinates=center_coordinates,
                text_wh=(width_padded, height_padded),
                position=self.text_anchor,
            )

            # Get the text origin offsets
            text_left, text_top, _, _ = draw.textbbox((0, 0), "Tg", font=self.font)

            label_properties.append([*text_background_xyxy, text_left, text_top])

        return np.array(label_properties).reshape(-1, 6)

    def _draw_labels(
        self,
        draw: ImageDraw.ImageDraw,
        labels: list[str],
        label_properties: np.ndarray,
        detections: Detections,
        custom_color_lookup: np.ndarray | None,
    ) -> None:
        assert len(labels) == len(label_properties) == len(detections), (
            f"Number of label properties ({len(label_properties)}), "
            f"labels ({len(labels)}) and detections ({len(detections)}) "
            "do not match."
        )
        color_lookup = (
            custom_color_lookup
            if custom_color_lookup is not None
            else self.color_lookup
        )

        for idx, label_property in enumerate(label_properties):
            background_color = resolve_color(
                color=self.color,
                detections=detections,
                detection_idx=idx,
                color_lookup=color_lookup,
            )
            text_color = resolve_color(
                color=self.text_color,
                detections=detections,
                detection_idx=idx,
                color_lookup=color_lookup,
            )

            box_xyxy = label_property[:4].astype(int)
            text_left = label_property[4]
            text_top = label_property[5]

            # Draw the rounded rectangle background
            draw.rounded_rectangle(
                tuple(box_xyxy),
                radius=self.border_radius,
                fill=background_color.as_rgb(),
                outline=None,
            )

            # Draw each line of text
            wrapped_lines = wrap_text(labels[idx], self.max_line_length)
            x_position = box_xyxy[0] + self.text_padding - text_left
            y_position = box_xyxy[1] + self.text_padding - text_top

            for line in wrapped_lines:
                draw.text(
                    xy=(x_position, y_position),
                    text=line,
                    font=self.font,
                    fill=text_color.as_rgb(),
                )

                # Move to the next line position
                left, top, right, bottom = draw.textbbox((0, 0), line, font=self.font)
                line_height = bottom - top
                y_position += line_height + self.text_padding

    @staticmethod
    def _load_font(font_size: int, font_path: str | None):
        def load_default_font(size):
            try:
                return ImageFont.load_default(size)
            except TypeError:
                return ImageFont.load_default()

        if font_path is None:
            return load_default_font(font_size)

        try:
            return ImageFont.truetype(font_path, font_size)
        except OSError:
            print(f"Font path '{font_path}' not found. Using PIL's default font.")
            return load_default_font(font_size)


class IconAnnotator(BaseAnnotator):
    """
    A class for drawing an icon on an image, using provided detections.
    """

    def __init__(
        self,
        icon_resolution_wh: tuple[int, int] = (64, 64),
        icon_position: Position = Position.TOP_CENTER,
        offset_xy: tuple[int, int] = (0, 0),
    ):
        """
        Args:
            icon_resolution_wh (Tuple[int, int]): The size of drawn icons.
                All icons will be resized to this resolution, keeping the aspect ratio.
            icon_position (Position): The position of the icon.
            offset_xy (Tuple[int, int]): The offset to apply to the icon position,
                in pixels. Can be both positive and negative.
        """
        self.icon_resolution_wh = icon_resolution_wh
        self.position = icon_position
        self.offset_xy = offset_xy

    @ensure_cv2_image_for_class_method
    def annotate(
        self, scene: ImageType, detections: Detections, icon_path: str | list[str]
    ) -> ImageType:
        """
        Annotates the given scene with given icons.

        Args:
            scene (ImageType): The image where labels will be drawn.
                `ImageType` is a flexible type, accepting either `numpy.ndarray`
                or `PIL.Image.Image`.
            detections (Detections): Object detections to annotate.
            icon_path (Union[str, List[str]]): The path to the PNG image to use as an
                icon. Must be a single path or a list of paths, one for each detection.
                Pass an empty string `""` to draw nothing.

        Returns:
            The annotated image, matching the type of `scene` (`numpy.ndarray`
                or `PIL.Image.Image`)

        Example:
            ```python
            import supervision as sv

            image = ...
            detections = sv.Detections(...)

            available_icons = ["roboflow.png", "lenny.png"]
            icon_paths = [np.random.choice(available_icons) for _ in detections]

            icon_annotator = sv.IconAnnotator()
            annotated_frame = icon_annotator.annotate(
                scene=image.copy(),
                detections=detections,
                icon_path=icon_paths
            )
            ```

        ![icon-annotator-example](https://media.roboflow.com/
        supervision-annotator-examples/icon-annotator-example.png)
        """
        assert isinstance(scene, np.ndarray)
        if isinstance(icon_path, list) and len(icon_path) != len(detections):
            raise ValueError(
                f"The number of icon paths provided ({len(icon_path)}) does not match "
                f"the number of detections ({len(detections)}). Either provide a single"
                f" icon path or one for each detection."
            )

        xy = detections.get_anchors_coordinates(anchor=self.position).astype(int)

        for detection_idx in range(len(detections)):
            current_path = (
                icon_path if isinstance(icon_path, str) else icon_path[detection_idx]
            )
            if current_path == "":
                continue
            icon = self._load_icon(current_path)
            icon_h, icon_w = icon.shape[:2]

            x = int(xy[detection_idx, 0] - icon_w / 2 + self.offset_xy[0])
            y = int(xy[detection_idx, 1] - icon_h / 2 + self.offset_xy[1])

            scene[:] = overlay_image(scene, icon, (x, y))
        return scene

    @lru_cache
    def _load_icon(self, icon_path: str) -> np.ndarray:
        icon = cv2.imread(icon_path, cv2.IMREAD_UNCHANGED)
        if icon is None:
            raise FileNotFoundError(
                f"Error: Couldn't load the icon image from {icon_path}"
            )
        icon = letterbox_image(image=icon, resolution_wh=self.icon_resolution_wh)
        return icon


class BlurAnnotator(BaseAnnotator):
    """
    A class for blurring regions in an image using provided detections.
    """

    def __init__(self, kernel_size: int = 15):
        """
        Args:
            kernel_size (int): The size of the average pooling kernel used for blurring.
        """
        self.kernel_size: int = kernel_size

    @ensure_cv2_image_for_class_method
    def annotate(
        self,
        scene: ImageType,
        detections: Detections,
    ) -> ImageType:
        """
        Annotates the given scene by blurring regions based on the provided detections.

        Args:
            scene (ImageType): The image where blurring will be applied.
                `ImageType` is a flexible type, accepting either `numpy.ndarray`
                or `PIL.Image.Image`.
            detections (Detections): Object detections to annotate.

        Returns:
            The annotated image, matching the type of `scene` (`numpy.ndarray`
                or `PIL.Image.Image`)

        Example:
            ```python
            import supervision as sv

            image = ...
            detections = sv.Detections(...)

            blur_annotator = sv.BlurAnnotator()
            annotated_frame = circle_annotator.annotate(
                scene=image.copy(),
                detections=detections
            )
            ```

        ![blur-annotator-example](https://media.roboflow.com/
        supervision-annotator-examples/blur-annotator-example-purple.png)
        """
        assert isinstance(scene, np.ndarray)
        image_height, image_width = scene.shape[:2]
        clipped_xyxy = clip_boxes(
            xyxy=detections.xyxy, resolution_wh=(image_width, image_height)
        ).astype(int)

        for x1, y1, x2, y2 in clipped_xyxy:
            roi = scene[y1:y2, x1:x2]
            roi = cv2.blur(roi, (self.kernel_size, self.kernel_size))
            scene[y1:y2, x1:x2] = roi

        return scene


class TraceAnnotator(BaseAnnotator):
    """
    A class for drawing trace paths on an image based on detection coordinates.

    !!! warning

        This annotator uses the `sv.Detections.tracker_id`. Read
        [here](/latest/trackers/) to learn how to plug
        tracking into your inference pipeline.
    """

    def __init__(
        self,
        color: Color | ColorPalette = ColorPalette.DEFAULT,
        position: Position = Position.CENTER,
        trace_length: int = 30,
        thickness: int = 2,
        smooth: bool = False,
        color_lookup: ColorLookup = ColorLookup.CLASS,
    ):
        """
        Args:
            color (Union[Color, ColorPalette]): The color to draw the trace, can be
                a single color or a color palette.
            position (Position): The position of the trace.
                Defaults to `CENTER`.
            trace_length (int): The maximum length of the trace in terms of historical
                points. Defaults to `30`.
            thickness (int): The thickness of the trace lines. Defaults to `2`.
            smooth (bool): Smooth the trace lines.
            color_lookup (ColorLookup): Strategy for mapping colors to annotations.
                Options are `INDEX`, `CLASS`, `TRACK`.
        """
        self.color: Color | ColorPalette = color
        self.trace = Trace(max_size=trace_length, anchor=position)
        self.thickness = thickness
        self.smooth = smooth
        self.color_lookup: ColorLookup = color_lookup

    @ensure_cv2_image_for_class_method
    def annotate(
        self,
        scene: ImageType,
        detections: Detections,
        custom_color_lookup: np.ndarray | None = None,
    ) -> ImageType:
        """
        Draws trace paths on the frame based on the detection coordinates provided.

        Args:
            scene (ImageType): The image on which the traces will be drawn.
                `ImageType` is a flexible type, accepting either `numpy.ndarray`
                or `PIL.Image.Image`.
            detections (Detections): The detections which include coordinates for
                which the traces will be drawn.
            custom_color_lookup (Optional[np.ndarray]): Custom color lookup array.
                Allows to override the default color mapping strategy.

        Returns:
            The annotated image, matching the type of `scene` (`numpy.ndarray`
                or `PIL.Image.Image`)

        Example:
            ```python
            import supervision as sv
            from ultralytics import YOLO

            model = YOLO('yolov8x.pt')
            trace_annotator = sv.TraceAnnotator()

            video_info = sv.VideoInfo.from_video_path(video_path='...')
            frames_generator = sv.get_video_frames_generator(source_path='...')
            tracker = sv.ByteTrack()

            with sv.VideoSink(target_path='...', video_info=video_info) as sink:
               for frame in frames_generator:
                   result = model(frame)[0]
                   detections = sv.Detections.from_ultralytics(result)
                   detections = tracker.update_with_detections(detections)
                   annotated_frame = trace_annotator.annotate(
                       scene=frame.copy(),
                       detections=detections)
                   sink.write_frame(frame=annotated_frame)
            ```

        ![trace-annotator-example](https://media.roboflow.com/
        supervision-annotator-examples/trace-annotator-example-purple.png)
        """
        assert isinstance(scene, np.ndarray)
        if detections.tracker_id is None:
            raise ValueError(
                "The `tracker_id` field is missing in the provided detections."
                " See more: https://supervision.roboflow.com/latest/how_to/track_objects"
            )
        detections = detections[detections.tracker_id != PENDING_TRACK_ID]

        self.trace.put(detections)
        for detection_idx in range(len(detections)):
            tracker_id = int(detections.tracker_id[detection_idx])
            color = resolve_color(
                color=self.color,
                detections=detections,
                detection_idx=detection_idx,
                color_lookup=self.color_lookup
                if custom_color_lookup is None
                else custom_color_lookup,
            )
            xy = self.trace.get(tracker_id=tracker_id)
            spline_points = xy.astype(np.int32)

            if len(xy) > 3 and self.smooth:
                x, y = xy[:, 0], xy[:, 1]
                tck, u = splprep([x, y], s=20)
                x_new, y_new = splev(np.linspace(0, 1, 100), tck)
                spline_points = np.stack([x_new, y_new], axis=1).astype(np.int32)

            if len(xy) > 1:
                scene = cv2.polylines(
                    scene,
                    [spline_points],
                    False,
                    color=color.as_bgr(),
                    thickness=self.thickness,
                )
        return scene


class HeatMapAnnotator(BaseAnnotator):
    """
    A class for drawing heatmaps on an image based on provided detections.
    Heat accumulates over time and is drawn as a semi-transparent overlay
    of blurred circles.
    """

    def __init__(
        self,
        position: Position = Position.BOTTOM_CENTER,
        opacity: float = 0.2,
        radius: int = 40,
        kernel_size: int = 25,
        top_hue: int = 0,
        low_hue: int = 125,
    ):
        """
        Args:
            position (Position): The position of the heatmap. Defaults to
                `BOTTOM_CENTER`.
            opacity (float): Opacity of the overlay mask, between 0 and 1.
            radius (int): Radius of the heat circle.
            kernel_size (int): Kernel size for blurring the heatmap.
            top_hue (int): Hue at the top of the heatmap. Defaults to 0 (red).
            low_hue (int): Hue at the bottom of the heatmap. Defaults to 125 (blue).
        """
        self.position = position
        self.opacity = opacity
        self.radius = radius
        self.kernel_size = kernel_size
        self.top_hue = top_hue
        self.low_hue = low_hue
        self.heat_mask: npt.NDArray[np.float32] | None = None

    @ensure_cv2_image_for_class_method
    def annotate(self, scene: ImageType, detections: Detections) -> ImageType:
        """
        Annotates the scene with a heatmap based on the provided detections.

        Args:
            scene (ImageType): The image where the heatmap will be drawn.
                `ImageType` is a flexible type, accepting either `numpy.ndarray`
                or `PIL.Image.Image`.
            detections (Detections): Object detections to annotate.

        Returns:
            The annotated image, matching the type of `scene` (`numpy.ndarray`
                or `PIL.Image.Image`)

        Example:
            ```python
            import supervision as sv
            from ultralytics import YOLO

            model = YOLO('yolov8x.pt')

            heat_map_annotator = sv.HeatMapAnnotator()

            video_info = sv.VideoInfo.from_video_path(video_path='...')
            frames_generator = sv.get_video_frames_generator(source_path='...')

            with sv.VideoSink(target_path='...', video_info=video_info) as sink:
               for frame in frames_generator:
                   result = model(frame)[0]
                   detections = sv.Detections.from_ultralytics(result)
                   annotated_frame = heat_map_annotator.annotate(
                       scene=frame.copy(),
                       detections=detections)
                   sink.write_frame(frame=annotated_frame)
            ```

        ![heatmap-annotator-example](https://media.roboflow.com/
        supervision-annotator-examples/heat-map-annotator-example-purple.png)
        """
        assert isinstance(scene, np.ndarray)
        if self.heat_mask is None:
            self.heat_mask = np.zeros(scene.shape[:2], dtype=np.float32)

        mask = np.zeros(scene.shape[:2])
        for xy in detections.get_anchors_coordinates(self.position):
            x, y = int(xy[0]), int(xy[1])
            cv2.circle(
                img=mask,
                center=(x, y),
                radius=self.radius,
                color=(1,),
                thickness=-1,  # fill
            )
        self.heat_mask = mask + self.heat_mask
        temp = self.heat_mask.copy()
        temp = self.low_hue - temp / temp.max() * (self.low_hue - self.top_hue)
        temp = temp.astype(np.uint8)
        if self.kernel_size is not None:
            temp = cv2.blur(temp, (self.kernel_size, self.kernel_size))
        hsv = np.full(scene.shape, 255, dtype=np.uint8)
        hsv[..., 0] = temp
        temp = cv2.cvtColor(hsv, cv2.COLOR_HSV2BGR)
        mask = cv2.cvtColor(self.heat_mask.astype(np.uint8), cv2.COLOR_GRAY2BGR) > 0
        scene[mask] = cv2.addWeighted(temp, self.opacity, scene, 1 - self.opacity, 0)[
            mask
        ]
        return scene


class PixelateAnnotator(BaseAnnotator):
    """
    A class for pixelating regions in an image using provided detections.
    """

    def __init__(self, pixel_size: int = 20):
        """
        Args:
            pixel_size (int): The size of the pixelation.
        """
        self.pixel_size: int = pixel_size

    @ensure_cv2_image_for_class_method
    def annotate(
        self,
        scene: ImageType,
        detections: Detections,
    ) -> ImageType:
        """
        Annotates the given scene by pixelating regions based on the provided
            detections.

        Args:
            scene (ImageType): The image where pixelating will be applied.
                `ImageType` is a flexible type, accepting either `numpy.ndarray`
                or `PIL.Image.Image`.
            detections (Detections): Object detections to annotate.

        Returns:
            The annotated image, matching the type of `scene` (`numpy.ndarray`
                or `PIL.Image.Image`)

        Example:
            ```python
            import supervision as sv

            image = ...
            detections = sv.Detections(...)

            pixelate_annotator = sv.PixelateAnnotator()
            annotated_frame = pixelate_annotator.annotate(
                scene=image.copy(),
                detections=detections
            )
            ```

        ![pixelate-annotator-example](https://media.roboflow.com/
        supervision-annotator-examples/pixelate-annotator-example-10.png)
        """
        assert isinstance(scene, np.ndarray)
        image_height, image_width = scene.shape[:2]
        clipped_xyxy = clip_boxes(
            xyxy=detections.xyxy, resolution_wh=(image_width, image_height)
        ).astype(int)

        for x1, y1, x2, y2 in clipped_xyxy:
            roi = scene[y1:y2, x1:x2]
            scaled_up_roi = cv2.resize(
                src=roi, dsize=None, fx=1 / self.pixel_size, fy=1 / self.pixel_size
            )
            scaled_down_roi = cv2.resize(
                src=scaled_up_roi,
                dsize=(roi.shape[1], roi.shape[0]),
                interpolation=cv2.INTER_NEAREST,
            )

            scene[y1:y2, x1:x2] = scaled_down_roi

        return scene


class TriangleAnnotator(BaseAnnotator):
    """
    A class for drawing triangle markers on an image at specific coordinates based on
    provided detections.
    """

    def __init__(
        self,
        color: Color | ColorPalette = ColorPalette.DEFAULT,
        base: int = 10,
        height: int = 10,
        position: Position = Position.TOP_CENTER,
        color_lookup: ColorLookup = ColorLookup.CLASS,
        outline_thickness: int = 0,
        outline_color: Color | ColorPalette = Color.BLACK,
    ):
        """
        Args:
            color (Union[Color, ColorPalette]): The color or color palette to use for
                annotating detections.
            base (int): The base width of the triangle.
            height (int): The height of the triangle.
            position (Position): The anchor position for placing the triangle.
            color_lookup (ColorLookup): Strategy for mapping colors to annotations.
                Options are `INDEX`, `CLASS`, `TRACK`.
            outline_thickness (int): Thickness of the outline of the triangle.
            outline_color (Union[Color, ColorPalette]): The color or color palette to
                use for outline. It is activated by setting outline_thickness to a value
                greater than 0.
        """
        self.color: Color | ColorPalette = color
        self.base: int = base
        self.height: int = height
        self.position: Position = position
        self.color_lookup: ColorLookup = color_lookup
        self.outline_thickness: int = outline_thickness
        self.outline_color: Color | ColorPalette = outline_color

    @ensure_cv2_image_for_class_method
    def annotate(
        self,
        scene: ImageType,
        detections: Detections,
        custom_color_lookup: np.ndarray | None = None,
    ) -> ImageType:
        """
        Annotates the given scene with triangles based on the provided detections.

        Args:
            scene (ImageType): The image where triangles will be drawn.
                `ImageType` is a flexible type, accepting either `numpy.ndarray`
                or `PIL.Image.Image`.
            detections (Detections): Object detections to annotate.
            custom_color_lookup (Optional[np.ndarray]): Custom color lookup array.
                Allows to override the default color mapping strategy.

        Returns:
            The annotated image, matching the type of `scene` (`numpy.ndarray`
                or `PIL.Image.Image`)

        Example:
            ```python
            import supervision as sv

            image = ...
            detections = sv.Detections(...)

            triangle_annotator = sv.TriangleAnnotator()
            annotated_frame = triangle_annotator.annotate(
                scene=image.copy(),
                detections=detections
            )
            ```

        ![triangle-annotator-example](https://media.roboflow.com/
        supervision-annotator-examples/triangle-annotator-example.png)
        """
        assert isinstance(scene, np.ndarray)
        xy = detections.get_anchors_coordinates(anchor=self.position)
        for detection_idx in range(len(detections)):
            color = resolve_color(
                color=self.color,
                detections=detections,
                detection_idx=detection_idx,
                color_lookup=self.color_lookup
                if custom_color_lookup is None
                else custom_color_lookup,
            )
            tip_x, tip_y = int(xy[detection_idx, 0]), int(xy[detection_idx, 1])
            vertices = np.array(
                [
                    [tip_x - self.base // 2, tip_y - self.height],
                    [tip_x + self.base // 2, tip_y - self.height],
                    [tip_x, tip_y],
                ],
                np.int32,
            )

            cv2.fillPoly(scene, [vertices], color.as_bgr())
            if self.outline_thickness:
                outline_color = resolve_color(
                    color=self.outline_color,
                    detections=detections,
                    detection_idx=detection_idx,
                    color_lookup=self.color_lookup
                    if custom_color_lookup is None
                    else custom_color_lookup,
                )
                cv2.polylines(
                    scene,
                    [vertices],
                    True,
                    outline_color.as_bgr(),
                    thickness=self.outline_thickness,
                )
        return scene


class RoundBoxAnnotator(BaseAnnotator):
    """
    A class for drawing bounding boxes with round edges on an image
    using provided detections.
    """

    def __init__(
        self,
        color: Color | ColorPalette = ColorPalette.DEFAULT,
        thickness: int = 2,
        color_lookup: ColorLookup = ColorLookup.CLASS,
        roundness: float = 0.6,
    ):
        """
        Args:
            color (Union[Color, ColorPalette]): The color or color palette to use for
                annotating detections.
            thickness (int): Thickness of the bounding box lines.
            color_lookup (ColorLookup): Strategy for mapping colors to annotations.
                Options are `INDEX`, `CLASS`, `TRACK`.
            roundness (float): Percent of roundness for edges of bounding box.
                Value must be float 0 < roundness <= 1.0
                By default roundness percent is calculated based on smaller side
                length (width or height).
        """
        self.color: Color | ColorPalette = color
        self.thickness: int = thickness
        self.color_lookup: ColorLookup = color_lookup
        if not 0 < roundness <= 1.0:
            raise ValueError("roundness attribute must be float between (0, 1.0]")
        self.roundness: float = roundness

    @ensure_cv2_image_for_class_method
    def annotate(
        self,
        scene: ImageType,
        detections: Detections,
        custom_color_lookup: np.ndarray | None = None,
    ) -> ImageType:
        """
        Annotates the given scene with bounding boxes with rounded edges
        based on the provided detections.

        Args:
            scene (ImageType): The image where rounded bounding boxes will be drawn.
                `ImageType` is a flexible type, accepting either `numpy.ndarray`
                or `PIL.Image.Image`.
            detections (Detections): Object detections to annotate.
            custom_color_lookup (Optional[np.ndarray]): Custom color lookup array.
                Allows to override the default color mapping strategy.

        Returns:
            The annotated image, matching the type of `scene` (`numpy.ndarray`
                or `PIL.Image.Image`)

        Example:
            ```python
            import supervision as sv

            image = ...
            detections = sv.Detections(...)

            round_box_annotator = sv.RoundBoxAnnotator()
            annotated_frame = round_box_annotator.annotate(
                scene=image.copy(),
                detections=detections
            )
            ```

        ![round-box-annotator-example](https://media.roboflow.com/
        supervision-annotator-examples/round-box-annotator-example-purple.png)
        """
        assert isinstance(scene, np.ndarray)
        for detection_idx in range(len(detections)):
            x1, y1, x2, y2 = detections.xyxy[detection_idx].astype(int)
            color = resolve_color(
                color=self.color,
                detections=detections,
                detection_idx=detection_idx,
                color_lookup=self.color_lookup
                if custom_color_lookup is None
                else custom_color_lookup,
            )

            radius = (
                int((x2 - x1) // 2 * self.roundness)
                if abs(x1 - x2) < abs(y1 - y2)
                else int((y2 - y1) // 2 * self.roundness)
            )

            circle_coordinates = [
                ((x1 + radius), (y1 + radius)),
                ((x2 - radius), (y1 + radius)),
                ((x2 - radius), (y2 - radius)),
                ((x1 + radius), (y2 - radius)),
            ]

            line_coordinates = [
                ((x1 + radius, y1), (x2 - radius, y1)),
                ((x2, y1 + radius), (x2, y2 - radius)),
                ((x1 + radius, y2), (x2 - radius, y2)),
                ((x1, y1 + radius), (x1, y2 - radius)),
            ]

            start_angles = (180, 270, 0, 90)
            end_angles = (270, 360, 90, 180)

            for center_coordinates, line, start_angle, end_angle in zip(
                circle_coordinates, line_coordinates, start_angles, end_angles
            ):
                cv2.ellipse(
                    img=scene,
                    center=center_coordinates,
                    axes=(radius, radius),
                    angle=0,
                    startAngle=start_angle,
                    endAngle=end_angle,
                    color=color.as_bgr(),
                    thickness=self.thickness,
                )

                cv2.line(
                    img=scene,
                    pt1=line[0],
                    pt2=line[1],
                    color=color.as_bgr(),
                    thickness=self.thickness,
                )

        return scene


class PercentageBarAnnotator(BaseAnnotator):
    """
    A class for drawing percentage bars on an image using provided detections.
    """

    def __init__(
        self,
        height: int = 16,
        width: int = 80,
        color: Color | ColorPalette = ColorPalette.DEFAULT,
        border_color: Color = Color.BLACK,
        position: Position = Position.TOP_CENTER,
        color_lookup: ColorLookup = ColorLookup.CLASS,
        border_thickness: int | None = None,
    ):
        """
        Args:
            height (int): The height in pixels of the percentage bar.
            width (int): The width in pixels of the percentage bar.
            color (Union[Color, ColorPalette]): The color or color palette to use for
                annotating detections.
            border_color (Color): The color of the border lines.
            position (Position): The anchor position of drawing the percentage bar.
            color_lookup (ColorLookup): Strategy for mapping colors to annotations.
                Options are `INDEX`, `CLASS`, `TRACK`.
            border_thickness (Optional[int]): The thickness of the border lines.
        """
        self.height: int = height
        self.width: int = width
        self.color: Color | ColorPalette = color
        self.border_color: Color = border_color
        self.position: Position = position
        self.color_lookup: ColorLookup = color_lookup

        self.border_thickness = (
            border_thickness
            if border_thickness is not None
            else int(0.15 * self.height)
        )

    @ensure_cv2_image_for_class_method
    def annotate(
        self,
        scene: ImageType,
        detections: Detections,
        custom_color_lookup: np.ndarray | None = None,
        custom_values: np.ndarray | None = None,
    ) -> ImageType:
        """
        Annotates the given scene with percentage bars based on the provided
        detections. The percentage bars visually represent the confidence or custom
        values associated with each detection.

        Args:
            scene (ImageType): The image where percentage bars will be drawn.
                `ImageType` is a flexible type, accepting either `numpy.ndarray`
                or `PIL.Image.Image`.
            detections (Detections): Object detections to annotate.
            custom_color_lookup (Optional[np.ndarray]): Custom color lookup array.
                Allows to override the default color mapping strategy.
            custom_values (Optional[np.ndarray]): Custom values array to use instead
                of the default detection confidences. This array should have the
                same length as the number of detections and contain a value between
                0 and 1 (inclusive) for each detection, representing the percentage
                to be displayed.

        Returns:
            The annotated image, matching the type of `scene` (`numpy.ndarray`
                or `PIL.Image.Image`)

        Example:
            ```python
            import supervision as sv

            image = ...
            detections = sv.Detections(...)

            percentage_bar_annotator = sv.PercentageBarAnnotator()
            annotated_frame = percentage_bar_annotator.annotate(
                scene=image.copy(),
                detections=detections
            )
            ```

        ![percentage-bar-example](https://media.roboflow.com/
        supervision-annotator-examples/percentage-bar-annotator-example-purple.png)
        """
        assert isinstance(scene, np.ndarray)
        self.validate_custom_values(custom_values=custom_values, detections=detections)

        anchors = detections.get_anchors_coordinates(anchor=self.position)
        for detection_idx in range(len(detections)):
            anchor = anchors[detection_idx]
            border_coordinates = self.calculate_border_coordinates(
                anchor_xy=(int(anchor[0]), int(anchor[1])),
                border_wh=(self.width, self.height),
                position=self.position,
            )
            border_width = border_coordinates[1][0] - border_coordinates[0][0]

            if custom_values is not None:
                value = custom_values[detection_idx]
            else:
                assert detections.confidence is not None  # MyPy type hint
                value = detections.confidence[detection_idx]

            color = resolve_color(
                color=self.color,
                detections=detections,
                detection_idx=detection_idx,
                color_lookup=self.color_lookup
                if custom_color_lookup is None
                else custom_color_lookup,
            )
            cv2.rectangle(
                img=scene,
                pt1=border_coordinates[0],
                pt2=(
                    border_coordinates[0][0] + int(border_width * value),
                    border_coordinates[1][1],
                ),
                color=color.as_bgr(),
                thickness=-1,
            )
            cv2.rectangle(
                img=scene,
                pt1=border_coordinates[0],
                pt2=border_coordinates[1],
                color=self.border_color.as_bgr(),
                thickness=self.border_thickness,
            )
        return scene

    @staticmethod
    def calculate_border_coordinates(
        anchor_xy: tuple[int, int], border_wh: tuple[int, int], position: Position
    ) -> tuple[tuple[int, int], tuple[int, int]]:
        cx, cy = anchor_xy
        width, height = border_wh

        if position == Position.TOP_LEFT:
            return (cx - width, cy - height), (cx, cy)
        elif position == Position.TOP_CENTER:
            return (cx - width // 2, cy), (cx + width // 2, cy - height)
        elif position == Position.TOP_RIGHT:
            return (cx, cy), (cx + width, cy - height)
        elif position == Position.CENTER_LEFT:
            return (cx - width, cy - height // 2), (cx, cy + height // 2)
        elif position == Position.CENTER or position == Position.CENTER_OF_MASS:
            return (
                (cx - width // 2, cy - height // 2),
                (cx + width // 2, cy + height // 2),
            )
        elif position == Position.CENTER_RIGHT:
            return (cx, cy - height // 2), (cx + width, cy + height // 2)
        elif position == Position.BOTTOM_LEFT:
            return (cx - width, cy), (cx, cy + height)
        elif position == Position.BOTTOM_CENTER:
            return (cx - width // 2, cy), (cx + width // 2, cy + height)
        elif position == Position.BOTTOM_RIGHT:
            return (cx, cy), (cx + width, cy + height)

    @staticmethod
    def validate_custom_values(
        custom_values: np.ndarray | list[float] | None, detections: Detections
    ) -> None:
        if custom_values is None:
            if detections.confidence is None:
                raise ValueError(
                    "The provided detections do not contain confidence values. "
                    "Please provide `custom_values` or ensure that the detections "
                    "contain confidence values (e.g. by using a different model)."
                )

        else:
            if not isinstance(custom_values, (np.ndarray, list)):
                raise TypeError(
                    "custom_values must be either a numpy array or a list of floats."
                )

            if len(custom_values) != len(detections):
                raise ValueError(
                    "The length of custom_values must match the number of detections."
                )

            if not all(0 <= value <= 1 for value in custom_values):
                raise ValueError("All values in custom_values must be between 0 and 1.")


class CropAnnotator(BaseAnnotator):
    """
    A class for drawing scaled up crops of detections on the scene.
    """

    def __init__(
        self,
        position: Position = Position.TOP_CENTER,
        scale_factor: float = 2.0,
        border_color: Color | ColorPalette = ColorPalette.DEFAULT,
        border_thickness: int = 2,
        border_color_lookup: ColorLookup = ColorLookup.CLASS,
    ):
        """
        Args:
            position (Position): The anchor position for placing the cropped and scaled
                part of the detection in the scene.
            scale_factor (float): The factor by which to scale the cropped image part. A
                factor of 2, for example, would double the size of the cropped area,
                allowing for a closer view of the detection.
            border_color (Union[Color, ColorPalette]): The color or color palette to
                use for annotating border around the cropped area.
            border_thickness (int): The thickness of the border around the cropped area.
            border_color_lookup (ColorLookup): Strategy for mapping colors to
                annotations. Options are `INDEX`, `CLASS`, `TRACK`.
        """
        self.position: Position = position
        self.scale_factor: float = scale_factor
        self.border_color: Color | ColorPalette = border_color
        self.border_thickness: int = border_thickness
        self.border_color_lookup: ColorLookup = border_color_lookup

    @ensure_cv2_image_for_class_method
    def annotate(
        self,
        scene: ImageType,
        detections: Detections,
        custom_color_lookup: np.ndarray | None = None,
    ) -> ImageType:
        """
        Annotates the provided scene with scaled and cropped parts of the image based
        on the provided detections. Each detection is cropped from the original scene
        and scaled according to the annotator's scale factor before being placed back
        onto the scene at the specified position.


        Args:
            scene (ImageType): The image where cropped detection will be placed.
                `ImageType` is a flexible type, accepting either `numpy.ndarray`
                or `PIL.Image.Image`.
            detections (Detections): Object detections to annotate.
            custom_color_lookup (Optional[np.ndarray]): Custom color lookup array.
                Allows to override the default color mapping strategy.

        Returns:
            The annotated image.

        Example:
            ```python
            import supervision as sv

            image = ...
            detections = sv.Detections(...)

            crop_annotator = sv.CropAnnotator()
            annotated_frame = crop_annotator.annotate(
                scene=image.copy(),
                detections=detections
            )
            ```

        ![crop-annotator-example](https://media.roboflow.com/
        supervision-annotator-examples/crop-annotator-example.png)
        """
        assert isinstance(scene, np.ndarray)
        crops = [
            crop_image(image=scene, xyxy=xyxy) for xyxy in detections.xyxy.astype(int)
        ]
        resized_crops = [
            scale_image(image=crop, scale_factor=self.scale_factor) for crop in crops
        ]
        anchors = detections.get_anchors_coordinates(anchor=self.position).astype(int)

        for idx, (resized_crop, anchor) in enumerate(zip(resized_crops, anchors)):
            crop_wh = resized_crop.shape[1], resized_crop.shape[0]
            (x1, y1), (x2, y2) = self.calculate_crop_coordinates(
                anchor=anchor, crop_wh=crop_wh, position=self.position
            )
            scene = overlay_image(image=scene, overlay=resized_crop, anchor=(x1, y1))
            color = resolve_color(
                color=self.border_color,
                detections=detections,
                detection_idx=idx,
                color_lookup=self.border_color_lookup
                if custom_color_lookup is None
                else custom_color_lookup,
            )
            cv2.rectangle(
                img=scene,
                pt1=(x1, y1),
                pt2=(x2, y2),
                color=color.as_bgr(),
                thickness=self.border_thickness,
            )

        return scene

    @staticmethod
    def calculate_crop_coordinates(
        anchor: tuple[int, int], crop_wh: tuple[int, int], position: Position
    ) -> tuple[tuple[int, int], tuple[int, int]]:
        anchor_x, anchor_y = anchor
        width, height = crop_wh

        if position == Position.TOP_LEFT:
            return (anchor_x - width, anchor_y - height), (anchor_x, anchor_y)
        elif position == Position.TOP_CENTER:
            return (
                (anchor_x - width // 2, anchor_y - height),
                (anchor_x + width // 2, anchor_y),
            )
        elif position == Position.TOP_RIGHT:
            return (anchor_x, anchor_y - height), (anchor_x + width, anchor_y)
        elif position == Position.CENTER_LEFT:
            return (
                (anchor_x - width, anchor_y - height // 2),
                (anchor_x, anchor_y + height // 2),
            )
        elif position == Position.CENTER or position == Position.CENTER_OF_MASS:
            return (
                (anchor_x - width // 2, anchor_y - height // 2),
                (anchor_x + width // 2, anchor_y + height // 2),
            )
        elif position == Position.CENTER_RIGHT:
            return (
                (anchor_x, anchor_y - height // 2),
                (anchor_x + width, anchor_y + height // 2),
            )
        elif position == Position.BOTTOM_LEFT:
            return (anchor_x - width, anchor_y), (anchor_x, anchor_y + height)
        elif position == Position.BOTTOM_CENTER:
            return (
                (anchor_x - width // 2, anchor_y),
                (anchor_x + width // 2, anchor_y + height),
            )
        elif position == Position.BOTTOM_RIGHT:
            return (anchor_x, anchor_y), (anchor_x + width, anchor_y + height)


class BackgroundOverlayAnnotator(BaseAnnotator):
    """
    A class for drawing a colored overlay on the background of an image outside
    the region of detections.

    If masks are provided, the background is colored outside the masks.
    If masks are not provided, the background is colored outside the bounding boxes.

    You can use the `force_box` parameter to force the annotator to use bounding boxes.

    !!! warning

        This annotator uses `sv.Detections.mask`.
    """

    def __init__(
        self,
        color: Color = Color.BLACK,
        opacity: float = 0.5,
        force_box: bool = False,
    ):
        """
        Args:
            color (Color): The color to use for annotating detections.
            opacity (float): Opacity of the overlay mask. Must be between `0` and `1`.
            force_box (bool): If `True`, forces the annotator to use bounding boxes when
                masks are provided in the supplied sv.Detections.
        """
        self.color: Color = color
        self.opacity = opacity
        self.force_box = force_box

    @ensure_cv2_image_for_class_method
    def annotate(self, scene: ImageType, detections: Detections) -> ImageType:
        """
        Applies a colored overlay to the scene outside of the detected regions.

        Args:
            scene (ImageType): The image where masks will be drawn.
                `ImageType` is a flexible type, accepting either `numpy.ndarray`
                or `PIL.Image.Image`.
            detections (Detections): Object detections to annotate.

        Returns:
            The annotated image, matching the type of `scene` (`numpy.ndarray`
                or `PIL.Image.Image`)

        Example:
            ```python
            import supervision as sv

            image = ...
            detections = sv.Detections(...)

            background_overlay_annotator = sv.BackgroundOverlayAnnotator()
            annotated_frame = background_overlay_annotator.annotate(
                scene=image.copy(),
                detections=detections
            )
            ```

        ![background-overlay-annotator-example](https://media.roboflow.com/
        supervision-annotator-examples/background-color-annotator-example-purple.png)
        """
        assert isinstance(scene, np.ndarray)
        colored_mask = np.full_like(scene, self.color.as_bgr(), dtype=np.uint8)

        cv2.addWeighted(
            scene, 1 - self.opacity, colored_mask, self.opacity, 0, dst=colored_mask
        )

        if detections.mask is None or self.force_box:
            for x1, y1, x2, y2 in detections.xyxy.astype(int):
                colored_mask[y1:y2, x1:x2] = scene[y1:y2, x1:x2]
        else:
            for mask in detections.mask:
                colored_mask[mask] = scene[mask]

        np.copyto(scene, colored_mask)
        return scene


class ComparisonAnnotator:
    """
    Highlights the differences between two sets of detections.
    Useful for comparing results from two different models, or the difference
    between a ground truth and a prediction.

    If present, uses the oriented bounding box data.
    Otherwise, if present, uses a mask.
    Otherwise, uses the bounding box data.
    """

    def __init__(
        self,
        color_1: Color = Color.RED,
        color_2: Color = Color.GREEN,
        color_overlap: Color = Color.BLUE,
        *,
        opacity: float = 0.75,
        label_1: str = "",
        label_2: str = "",
        label_overlap: str = "",
        label_scale: float = 1.0,
    ):
        """
        Args:
            color_1 (Color): Color of areas only present in the first set of
                detections.
            color_2 (Color): Color of areas only present in the second set of
                detections.
            color_overlap (Color): Color of areas present in both sets of detections.
            opacity (float): Annotator opacity, from `0` to `1`.
            label_1 (str): Label for the first set of detections.
            label_2 (str): Label for the second set of detections.
            label_overlap (str): Label for areas present in both sets of detections.
            label_scale (float): Controls how large the labels are.
        """

        self.color_1 = color_1
        self.color_2 = color_2
        self.color_overlap = color_overlap

        self.opacity = opacity
        self.label_1 = label_1
        self.label_2 = label_2
        self.label_overlap = label_overlap
        self.label_scale = label_scale
        self.text_thickness = int(self.label_scale + 1.2)

    @ensure_cv2_image_for_class_method
    def annotate(
        self, scene: ImageType, detections_1: Detections, detections_2: Detections
    ) -> ImageType:
        """
        Highlights the differences between two sets of detections.

        Args:
            scene (ImageType): The image where detections will be drawn.
                `ImageType` is a flexible type, accepting either `numpy.ndarray`
                or `PIL.Image.Image`.
            detections_1 (Detections): The first set of detections or predictions.
            detections_2 (Detections): The second set of detections to compare or
                ground truth.

        Returns:
            The annotated image.

        Example:
            ```python
            import supervision as sv

            image = ...
            detections_1 = sv.Detections(...)
            detections_2 = sv.Detections(...)

            comparison_annotator = sv.ComparisonAnnotator()
            annotated_frame = comparison_annotator.annotate(
                scene=image.copy(),
                detections_1=detections_1,
                detections_2=detections_2
            )
            ```

        ![comparison-annotator-example](https://media.roboflow.com/
        supervision-annotator-examples/comparison-annotator-example.png)
        """
        assert isinstance(scene, np.ndarray)
        if detections_1.is_empty() and detections_2.is_empty():
            return scene

        use_obb = self._use_obb(detections_1, detections_2)
        use_mask = self._use_mask(detections_1, detections_2)

        if use_obb:
            mask_1 = self._mask_from_obb(scene, detections_1)
            mask_2 = self._mask_from_obb(scene, detections_2)

        elif use_mask:
            mask_1 = self._mask_from_mask(scene, detections_1)
            mask_2 = self._mask_from_mask(scene, detections_2)

        else:
            mask_1 = self._mask_from_xyxy(scene, detections_1)
            mask_2 = self._mask_from_xyxy(scene, detections_2)

        mask_overlap = mask_1 & mask_2
        mask_1 = mask_1 & ~mask_overlap
        mask_2 = mask_2 & ~mask_overlap

        color_layer = np.zeros_like(scene, dtype=np.uint8)
        color_layer[mask_overlap] = self.color_overlap.as_bgr()
        color_layer[mask_1] = self.color_1.as_bgr()
        color_layer[mask_2] = self.color_2.as_bgr()

        scene[mask_overlap] = (1 - self.opacity) * scene[
            mask_overlap
        ] + self.opacity * color_layer[mask_overlap]
        scene[mask_1] = (1 - self.opacity) * scene[mask_1] + self.opacity * color_layer[
            mask_1
        ]
        scene[mask_2] = (1 - self.opacity) * scene[mask_2] + self.opacity * color_layer[
            mask_2
        ]

        self._draw_labels(scene)

        return scene

    @staticmethod
    def _use_obb(detections_1: Detections, detections_2: Detections) -> bool:
        assert not detections_1.is_empty() or not detections_2.is_empty()
        is_obb_1 = ORIENTED_BOX_COORDINATES in detections_1.data
        is_obb_2 = ORIENTED_BOX_COORDINATES in detections_2.data
        return (
            (is_obb_1 and is_obb_2)
            or (is_obb_1 and detections_2.is_empty())
            or (detections_1.is_empty() and is_obb_2)
        )

    @staticmethod
    def _use_mask(detections_1: Detections, detections_2: Detections) -> bool:
        assert not detections_1.is_empty() or not detections_2.is_empty()
        is_mask_1 = detections_1.mask is not None
        is_mask_2 = detections_2.mask is not None
        return (
            (is_mask_1 and is_mask_2)
            or (is_mask_1 and detections_2.is_empty())
            or (detections_1.is_empty() and is_mask_2)
        )

    @staticmethod
    def _mask_from_xyxy(scene: np.ndarray, detections: Detections) -> np.ndarray:
        mask = np.zeros(scene.shape[:2], dtype=np.bool_)
        if detections.is_empty():
            return mask

        resolution_wh = scene.shape[1], scene.shape[0]
        polygons = xyxy_to_polygons(detections.xyxy)

        for polygon in polygons:
            polygon_mask = polygon_to_mask(polygon, resolution_wh=resolution_wh)
            mask |= polygon_mask.astype(np.bool_)
        return mask

    @staticmethod
    def _mask_from_obb(scene: np.ndarray, detections: Detections) -> np.ndarray:
        mask = np.zeros(scene.shape[:2], dtype=np.bool_)
        if detections.is_empty():
            return mask

        resolution_wh = scene.shape[1], scene.shape[0]

        for polygon in detections.data[ORIENTED_BOX_COORDINATES]:
            polygon_mask = polygon_to_mask(polygon, resolution_wh=resolution_wh)
            mask |= polygon_mask.astype(np.bool_)
        return mask

    @staticmethod
    def _mask_from_mask(scene: np.ndarray, detections: Detections) -> np.ndarray:
        mask = np.zeros(scene.shape[:2], dtype=np.bool_)
        if detections.is_empty():
            return mask
        assert detections.mask is not None

        for detections_mask in detections.mask:
            mask |= detections_mask.astype(np.bool_)
        return mask

    def _draw_labels(self, scene: np.ndarray) -> None:
        """
        Draw the labels, explaining what each color represents, with automatically
        computed positions.

        Args:
            scene (np.ndarray): The image where the labels will be drawn.
        """
        margin = int(50 * self.label_scale)
        gap = int(40 * self.label_scale)
        y0 = int(50 * self.label_scale)
        height = int(50 * self.label_scale)

        marker_size = int(20 * self.label_scale)
        padding = int(10 * self.label_scale)
        text_box_corner_radius = int(10 * self.label_scale)
        marker_corner_radius = int(4 * self.label_scale)
        text_scale = self.label_scale

        label_color_pairs = [
            (self.label_1, self.color_1),
            (self.label_2, self.color_2),
            (self.label_overlap, self.color_overlap),
        ]

        x0 = margin
        for text, color in label_color_pairs:
            if not text:
                continue

            (text_w, _) = cv2.getTextSize(
                text=text,
                fontFace=CV2_FONT,
                fontScale=self.label_scale,
                thickness=self.text_thickness,
            )[0]

            width = text_w + marker_size + padding * 4
            center_x = x0 + width // 2
            center_y = y0 + height // 2

            draw_rounded_rectangle(
                scene=scene,
                rect=Rect(x=x0, y=y0, width=width, height=height),
                color=Color.WHITE,
                border_radius=text_box_corner_radius,
            )

            draw_rounded_rectangle(
                scene=scene,
                rect=Rect(
                    x=x0 + padding,
                    y=center_y - marker_size / 2,
                    width=marker_size,
                    height=marker_size,
                ),
                color=color,
                border_radius=marker_corner_radius,
            )

            draw_text(
                scene,
                text,
                text_anchor=Point(x=center_x + marker_size, y=center_y),
                text_scale=text_scale,
                text_thickness=self.text_thickness,
            )

            x0 += width + gap<|MERGE_RESOLUTION|>--- conflicted
+++ resolved
@@ -152,9 +152,68 @@
                 adjusted_properties[:, :4], resolution_wh
             )
 
-<<<<<<< HEAD
         return adjusted_properties
-=======
+
+
+class BoxAnnotator(BaseAnnotator):
+    """
+    A class for drawing bounding boxes on an image using provided detections.
+    """
+
+    def __init__(
+        self,
+        color: Color | ColorPalette = ColorPalette.DEFAULT,
+        thickness: int = 2,
+        color_lookup: ColorLookup = ColorLookup.CLASS,
+    ):
+        """
+        Args:
+            color (Union[Color, ColorPalette]): The color or color palette to use for
+                annotating detections.
+            thickness (int): Thickness of the bounding box lines.
+            color_lookup (ColorLookup): Strategy for mapping colors to annotations.
+                Options are `INDEX`, `CLASS`, `TRACK`.
+        """
+        self.color: Color | ColorPalette = color
+        self.thickness: int = thickness
+        self.color_lookup: ColorLookup = color_lookup
+
+    @ensure_cv2_image_for_class_method
+    def annotate(
+        self,
+        scene: ImageType,
+        detections: Detections,
+        custom_color_lookup: np.ndarray | None = None,
+    ) -> ImageType:
+        """
+        Annotates the given scene with bounding boxes based on the provided detections.
+
+        Args:
+            scene (ImageType): The image where bounding boxes will be drawn. `ImageType`
+                is a flexible type, accepting either `numpy.ndarray` or
+                `PIL.Image.Image`.
+            detections (Detections): Object detections to annotate.
+            custom_color_lookup (Optional[np.ndarray]): Custom color lookup array.
+                Allows to override the default color mapping strategy.
+
+        Returns:
+            The annotated image, matching the type of `scene` (`numpy.ndarray`
+                or `PIL.Image.Image`)
+
+        Example:
+            ```python
+            import supervision as sv
+
+            image = ...
+            detections = sv.Detections(...)
+
+            box_annotator = sv.BoxAnnotator()
+            annotated_frame = box_annotator.annotate(
+                scene=image.copy(),
+                detections=detections
+            )
+            ```
+
         ![bounding-box-annotator-example](https://media.roboflow.com/
         supervision-annotator-examples/bounding-box-annotator-example-purple.png)
         """
@@ -179,90 +238,6 @@
         # Draw all bounding boxes
         for (x1, y1, x2, y2), color in zip(bounding_boxes, precomputed_colors):
             cv2.rectangle(scene, (x1, y1), (x2, y2), color.as_bgr(), self.thickness)
-        return scene
->>>>>>> 702030b9
-
-
-class BoxAnnotator(BaseAnnotator):
-    """
-    A class for drawing bounding boxes on an image using provided detections.
-    """
-
-    def __init__(
-        self,
-        color: Color | ColorPalette = ColorPalette.DEFAULT,
-        thickness: int = 2,
-        color_lookup: ColorLookup = ColorLookup.CLASS,
-    ):
-        """
-        Args:
-            color (Union[Color, ColorPalette]): The color or color palette to use for
-                annotating detections.
-            thickness (int): Thickness of the bounding box lines.
-            color_lookup (ColorLookup): Strategy for mapping colors to annotations.
-                Options are `INDEX`, `CLASS`, `TRACK`.
-        """
-        self.color: Color | ColorPalette = color
-        self.thickness: int = thickness
-        self.color_lookup: ColorLookup = color_lookup
-
-    @ensure_cv2_image_for_class_method
-    def annotate(
-        self,
-        scene: ImageType,
-        detections: Detections,
-        custom_color_lookup: np.ndarray | None = None,
-    ) -> ImageType:
-        """
-        Annotates the given scene with bounding boxes based on the provided detections.
-
-        Args:
-            scene (ImageType): The image where bounding boxes will be drawn. `ImageType`
-                is a flexible type, accepting either `numpy.ndarray` or
-                `PIL.Image.Image`.
-            detections (Detections): Object detections to annotate.
-            custom_color_lookup (Optional[np.ndarray]): Custom color lookup array.
-                Allows to override the default color mapping strategy.
-
-        Returns:
-            The annotated image, matching the type of `scene` (`numpy.ndarray`
-                or `PIL.Image.Image`)
-
-        Example:
-            ```python
-            import supervision as sv
-
-            image = ...
-            detections = sv.Detections(...)
-
-            box_annotator = sv.BoxAnnotator()
-            annotated_frame = box_annotator.annotate(
-                scene=image.copy(),
-                detections=detections
-            )
-            ```
-
-        ![bounding-box-annotator-example](https://media.roboflow.com/
-        supervision-annotator-examples/bounding-box-annotator-example-purple.png)
-        """
-        assert isinstance(scene, np.ndarray)
-        for detection_idx in range(len(detections)):
-            x1, y1, x2, y2 = detections.xyxy[detection_idx].astype(int)
-            color = resolve_color(
-                color=self.color,
-                detections=detections,
-                detection_idx=detection_idx,
-                color_lookup=self.color_lookup
-                if custom_color_lookup is None
-                else custom_color_lookup,
-            )
-            cv2.rectangle(
-                img=scene,
-                pt1=(x1, y1),
-                pt2=(x2, y2),
-                color=color.as_bgr(),
-                thickness=self.thickness,
-            )
         return scene
 
 
