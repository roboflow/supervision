--- conflicted
+++ resolved
@@ -140,7 +140,7 @@
             List[str]: A list of text labels for each detection.
         """
         if custom_labels is not None:
-            return custom_labels
+            return [str(label) for label in custom_labels]
 
         labels = []
         for idx in range(len(detections)):
@@ -1383,26 +1383,6 @@
             )
         return np.array(label_properties).reshape(-1, 5)
 
-<<<<<<< HEAD
-=======
-    @staticmethod
-    def _get_labels_text(
-        detections: Detections, custom_labels: Optional[List[str]]
-    ) -> List[str]:
-        if custom_labels is not None:
-            return [str(label) for label in custom_labels]
-
-        labels = []
-        for idx in range(len(detections)):
-            if CLASS_NAME_DATA_FIELD in detections.data:
-                labels.append(detections.data[CLASS_NAME_DATA_FIELD][idx])
-            elif detections.class_id is not None:
-                labels.append(str(detections.class_id[idx]))
-            else:
-                labels.append(str(idx))
-        return labels
-
->>>>>>> 185322fc
     def _draw_labels(
         self,
         scene: np.ndarray,
