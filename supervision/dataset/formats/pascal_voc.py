import os
from pathlib import Path
from typing import Dict, List, Optional, Tuple
from xml.dom.minidom import parseString
from xml.etree.ElementTree import Element, SubElement, parse, tostring

import cv2
import numpy as np

from supervision.dataset.utils import approximate_mask_with_polygons
from supervision.detection.core import Detections
from supervision.detection.utils import polygon_to_mask, polygon_to_xyxy
from supervision.utils.file import list_files_with_extensions


def object_to_pascal_voc(
    xyxy: np.ndarray, name: str, polygon: Optional[np.ndarray] = None
) -> Element:
    root = Element("object")

    object_name = SubElement(root, "name")
    object_name.text = name

    # https://github.com/roboflow/supervision/issues/144
    xyxy += 1

    bndbox = SubElement(root, "bndbox")
    xmin = SubElement(bndbox, "xmin")
    xmin.text = str(int(xyxy[0]))
    ymin = SubElement(bndbox, "ymin")
    ymin.text = str(int(xyxy[1]))
    xmax = SubElement(bndbox, "xmax")
    xmax.text = str(int(xyxy[2]))
    ymax = SubElement(bndbox, "ymax")
    ymax.text = str(int(xyxy[3]))

    if polygon is not None:
        # https://github.com/roboflow/supervision/issues/144
        polygon += 1
        object_polygon = SubElement(root, "polygon")
        for index, point in enumerate(polygon, start=1):
            x_coordinate, y_coordinate = point
            x = SubElement(object_polygon, f"x{index}")
            x.text = str(x_coordinate)
            y = SubElement(object_polygon, f"y{index}")
            y.text = str(y_coordinate)

    return root


def detections_to_pascal_voc(
    detections: Detections,
    classes: List[str],
    filename: str,
    image_shape: Tuple[int, int, int],
    min_image_area_percentage: float = 0.0,
    max_image_area_percentage: float = 1.0,
    approximation_percentage: float = 0.75,
) -> str:
    """
    Converts Detections object to Pascal VOC XML format.

    Args:
        detections (Detections): A Detections object containing bounding boxes,
            class ids, and other relevant information.
        classes (List[str]): A list of class names corresponding to the
            class ids in the Detections object.
        filename (str): The name of the image file associated with the detections.
        image_shape (Tuple[int, int, int]): The shape of the image
            file associated with the detections.
        min_image_area_percentage (float): Minimum detection area
            relative to area of image associated with it.
        max_image_area_percentage (float): Maximum detection area
            relative to area of image associated with it.
        approximation_percentage (float): The percentage of
            polygon points to be removed from the input polygon, in the range [0, 1).
    Returns:
        str: An XML string in Pascal VOC format representing the detections.
    """
    height, width, depth = image_shape

    # Create root element
    annotation = Element("annotation")

    # Add folder element
    folder = SubElement(annotation, "folder")
    folder.text = "VOC"

    # Add filename element
    file_name = SubElement(annotation, "filename")
    file_name.text = filename

    # Add source element
    source = SubElement(annotation, "source")
    database = SubElement(source, "database")
    database.text = "roboflow.ai"

    # Add size element
    size = SubElement(annotation, "size")
    w = SubElement(size, "width")
    w.text = str(width)
    h = SubElement(size, "height")
    h.text = str(height)
    d = SubElement(size, "depth")
    d.text = str(depth)

    # Add segmented element
    segmented = SubElement(annotation, "segmented")
    segmented.text = "0"

    # Add object elements
    for xyxy, mask, _, class_id, _ in detections:
        name = classes[class_id]
        if mask is not None:
            polygons = approximate_mask_with_polygons(
                mask=mask,
                min_image_area_percentage=min_image_area_percentage,
                max_image_area_percentage=max_image_area_percentage,
                approximation_percentage=approximation_percentage,
            )
            for polygon in polygons:
                xyxy = polygon_to_xyxy(polygon=polygon)
                next_object = object_to_pascal_voc(
                    xyxy=xyxy, name=name, polygon=polygon
                )
                annotation.append(next_object)
        else:
            next_object = object_to_pascal_voc(xyxy=xyxy, name=name)
            annotation.append(next_object)

    # Generate XML string
    xml_string = parseString(tostring(annotation)).toprettyxml(indent="  ")

    return xml_string


def load_pascal_voc_annotations(
    images_directory_path: str,
    annotations_directory_path: str,
    force_masks: bool = False,
) -> Tuple[List[str], Dict[str, np.ndarray], Dict[str, Detections]]:
    """
    Loads PASCAL VOC XML annotations and returns the image name,
        a Detections instance, and a list of class names.

    Args:
        images_directory_path (str): The path to the directory containing the images.
        annotations_directory_path (str): The path to the directory containing the
            PASCAL VOC annotation files.
        force_masks (bool, optional): If True, forces masks to be loaded for all
            annotations, regardless of whether they are present.

    Returns:
        Tuple[List[str], Dict[str, np.ndarray], Dict[str, Detections]]: A tuple
            containing a list of class names,
            a dictionary with image names as keys and
            images as values, and a dictionary with image names as
            keys and corresponding Detections instances as values.
    """

    image_paths = list_files_with_extensions(
        directory=images_directory_path, extensions=["jpg", "jpeg", "png"]
    )

    classes = []
    images = {}
    annotations = {}

    for image_path in image_paths:
        image_name = Path(image_path).stem
        image_path = str(image_path)
        image = cv2.imread(image_path)

        annotation_path = os.path.join(annotations_directory_path, f"{image_name}.xml")
        if not os.path.exists(annotation_path):
            images[image_path] = image
            annotations[image_path] = Detections.empty()
            continue

        tree = parse(annotation_path)
        root = tree.getroot()

        resolution_wh = (image.shape[1], image.shape[0])
        annotation, classes = detections_from_xml_obj(
            root, classes, resolution_wh, force_masks
        )

        images[image_path] = image
        annotations[image_path] = annotation

    return classes, images, annotations


def detections_from_xml_obj(
    root: Element, classes: List[str], resolution_wh, force_masks: bool = False
) -> Tuple[Detections, List[str]]:
    """
    Converts an XML object in Pascal VOC format to a Detections object.
    Expected XML format:
    <annotation>
        ...
        <object>
            <name>dog</name>
            <bndbox>
                <xmin>48</xmin>
                <ymin>240</ymin>
                <xmax>195</xmax>
                <ymax>371</ymax>
            </bndbox>
            <polygon>
                <x1>48</x1>
                <y1>240</y1>
                <x2>195</x2>
                <y2>240</y2>
                <x3>195</x3>
                <y3>371</y3>
                <x4>48</x4>
                <y4>371</y4>
            </polygon>
        </object>
    </annotation>

    Returns:
        Tuple[Detections, List[str]]: A tuple containing a Detections object and an
            updated list of class names, extended with the class names
            from the XML object.
    """
    xyxy = []
    class_names = []
    masks = []
    with_masks = False
    extended_classes = classes[:]
    for obj in root.findall("object"):
        class_name = obj.find("name").text
        class_names.append(class_name)

        bbox = obj.find("bndbox")
        x1 = int(bbox.find("xmin").text)
        y1 = int(bbox.find("ymin").text)
        x2 = int(bbox.find("xmax").text)
        y2 = int(bbox.find("ymax").text)

        xyxy.append([x1, y1, x2, y2])

        with_masks = force_masks if force_masks else _with_mask(obj)

        for polygon in obj.findall("polygon"):
            polygon = parse_polygon_points(polygon)
            # https://github.com/roboflow/supervision/issues/144
            polygon -= 1

            mask_from_polygon = polygon_to_mask(
                polygon=polygon,
                resolution_wh=resolution_wh,
            )
            masks.append(mask_from_polygon)

    xyxy = np.array(xyxy) if len(xyxy) > 0 else np.empty((0, 4))

    # https://github.com/roboflow/supervision/issues/144
    xyxy -= 1

    for k in set(class_names):
        if k not in extended_classes:
            extended_classes.append(k)
    class_id = np.array(
        [extended_classes.index(class_name) for class_name in class_names]
    )

    if with_masks:
        annotation = Detections(
            xyxy=xyxy, mask=np.array(masks).astype(bool), class_id=class_id
        )
    else:
        annotation = Detections(xyxy=xyxy, class_id=class_id)
    return annotation, extended_classes


<<<<<<< HEAD
def _with_mask(obj: Element):
    return obj.find("polygon") is not None


def parse_polygon_points(polygon: Element) -> List[List[int]]:
    polygon_points = []
    coords = polygon.findall(".//*")
    for i in range(0, len(coords), 2):
        x = int(coords[i].text)
        y = int(coords[i + 1].text)
        polygon_points.append([x, y])
    return polygon_points
=======
def parse_polygon_points(polygon: Element) -> np.ndarray:
    coordinates = [int(coord.text) for coord in polygon.findall(".//*")]
    return np.array(
        [(coordinates[i], coordinates[i + 1]) for i in range(0, len(coordinates), 2)]
    )
>>>>>>> 7a6da63a
<|MERGE_RESOLUTION|>--- conflicted
+++ resolved
@@ -276,23 +276,12 @@
     return annotation, extended_classes
 
 
-<<<<<<< HEAD
 def _with_mask(obj: Element):
     return obj.find("polygon") is not None
 
 
-def parse_polygon_points(polygon: Element) -> List[List[int]]:
-    polygon_points = []
-    coords = polygon.findall(".//*")
-    for i in range(0, len(coords), 2):
-        x = int(coords[i].text)
-        y = int(coords[i + 1].text)
-        polygon_points.append([x, y])
-    return polygon_points
-=======
 def parse_polygon_points(polygon: Element) -> np.ndarray:
     coordinates = [int(coord.text) for coord in polygon.findall(".//*")]
     return np.array(
         [(coordinates[i], coordinates[i + 1]) for i in range(0, len(coordinates), 2)]
-    )
->>>>>>> 7a6da63a
+    )