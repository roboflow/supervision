from __future__ import annotations

from dataclasses import dataclass
from typing import Callable, List, Optional, Tuple

import matplotlib
import matplotlib.pyplot as plt
import numpy as np

from supervision.dataset.core import DetectionDataset
from supervision.detection.core import Detections
from supervision.detection.utils import box_iou_batch, mask_iou_batch


def detections_to_tensor(
    detections: Detections, with_confidence: bool = False
) -> np.ndarray:
    """
    Convert Supervision Detections to numpy tensors for further computation
    Args:
        detections (sv.Detections): Detections/Targets in the format of sv.Detections
        with_confidence (bool): Whether to include confidence in the tensor
    Returns:
        (np.ndarray): Detections as numpy tensors as in (xyxy, class_id,
            confidence) order
    """
    if detections.class_id is None:
        raise ValueError(
            "ConfusionMatrix can only be calculated for Detections with class_id"
        )

    arrays_to_concat = [detections.xyxy, np.expand_dims(detections.class_id, 1)]

    if with_confidence:
        if detections.confidence is None:
            raise ValueError(
                "ConfusionMatrix can only be calculated for Detections with confidence"
            )
        arrays_to_concat.append(np.expand_dims(detections.confidence, 1))

    return np.concatenate(arrays_to_concat, axis=1)


def validate_input_tensors(predictions: List[np.ndarray], targets: List[np.ndarray]):
    """
    Checks for shape consistency of input tensors.
    """
    if len(predictions) != len(targets):
        raise ValueError(
            f"Number of predictions ({len(predictions)}) and"
            f"targets ({len(targets)}) must be equal."
        )
    if len(predictions) > 0:
        if not isinstance(predictions[0], np.ndarray) or not isinstance(
            targets[0], np.ndarray
        ):
            raise ValueError(
                f"Predictions and targets must be lists of numpy arrays."
                f"Got {type(predictions[0])} and {type(targets[0])} instead."
            )
        if predictions[0].shape[1] != 6:
            raise ValueError(
                f"Predictions must have shape (N, 6)."
                f"Got {predictions[0].shape} instead."
            )
        if targets[0].shape[1] != 5:
            raise ValueError(
                f"Targets must have shape (N, 5). Got {targets[0].shape} instead."
            )


@dataclass
class ConfusionMatrix:
    """
    Confusion matrix for object detection tasks.

    Attributes:
        matrix (np.ndarray): An 2D `np.ndarray` of shape
            `(len(classes) + 1, len(classes) + 1)`
            containing the number of `TP`, `FP`, `FN` and `TN` for each class.
        classes (List[str]): Model class names.
        conf_threshold (float): Detection confidence threshold between `0` and `1`.
            Detections with lower confidence will be excluded from the matrix.
        iou_threshold (float): Detection IoU threshold between `0` and `1`.
            Detections with lower IoU will be classified as `FP`.
    """

    matrix: np.ndarray
    classes: List[str]
    conf_threshold: float
    iou_threshold: float
    segmentationMatrix: Optional[np.ndarray] = None

    @classmethod
    def from_detections(
        cls,
        predictions: List[Detections],
        targets: List[Detections],
        classes: List[str],
        conf_threshold: float = 0.3,
        iou_threshold: float = 0.5,
    ) -> ConfusionMatrix:
        """
        Calculate confusion matrix based on predicted and ground-truth detections.

        Args:
            targets (List[Detections]): Detections objects from ground-truth.
            predictions (List[Detections]): Detections objects predicted by the model.
            classes (List[str]): Model class names.
            conf_threshold (float): Detection confidence threshold between `0` and `1`.
                Detections with lower confidence will be excluded.
            iou_threshold (float): Detection IoU threshold between `0` and `1`.
                Detections with lower IoU will be classified as `FP`.

        Returns:
            ConfusionMatrix: New instance of ConfusionMatrix.

        Example:
            ```python
            >>> import supervision as sv

            >>> targets = [
            ...     sv.Detections(...),
            ...     sv.Detections(...)
            ... ]

            >>> predictions = [
            ...     sv.Detections(...),
            ...     sv.Detections(...)
            ... ]

            >>> confusion_matrix = sv.ConfusionMatrix.from_detections(
            ...     predictions=predictions,
            ...     targets=target,
            ...     classes=['person', ...]
            ... )

            >>> confusion_matrix.matrix
            array([
                [0., 0., 0., 0.],
                [0., 1., 0., 1.],
                [0., 1., 1., 0.],
                [1., 1., 0., 0.]
            ])
            ```
        """

        prediction_tensors = []
        target_tensors = []

        prediction_masks = []
        target_masks = []
        prediction_mask_classes = []
        prediction_mask_confidences = []
        target_mask_classes = []

        for prediction, target in zip(predictions, targets):
            prediction_tensors.append(
                detections_to_tensor(prediction, with_confidence=True)
            )
            target_tensors.append(detections_to_tensor(target, with_confidence=False))

            # Check if masks are available and append them to the respective lists
            if prediction.mask is not None and target.mask is not None:
                prediction_masks.append(prediction.mask)  #  List[(n, W, H)]
                target_masks.append(target.mask)
                prediction_mask_classes.append(prediction.class_id)  # List[(n,)]
                prediction_mask_confidences.append(prediction.confidence)  #  List[(n,)]
                target_mask_classes.append(target.class_id)  #  List[(n,)]

        result = cls.from_tensors(
            predictions=prediction_tensors,
            targets=target_tensors,
            classes=classes,
            conf_threshold=conf_threshold,
            iou_threshold=iou_threshold,
        )

        result.segmentationMatrix = cls.from_masks(
            prediction_masks=prediction_masks,
            prediction_mask_classes=prediction_mask_classes,
            prediction_mask_confidences=prediction_mask_confidences,
            target_masks=target_masks,
            target_mask_classes=target_mask_classes,
            classes=classes,
            conf_threshold=conf_threshold,
            iou_threshold=iou_threshold,
        )

        return result

    @classmethod
    def from_tensors(
        cls,
        predictions: List[np.ndarray],
        targets: List[np.ndarray],
        classes: List[str],
        conf_threshold: float = 0.3,
        iou_threshold: float = 0.5,
    ) -> ConfusionMatrix:
        """
        Calculate confusion matrix based on predicted and ground-truth detections.

        Args:
            predictions (List[np.ndarray]): Each element of the list describes a single
                image and has `shape = (M, 6)` where `M` is the number of detected
                objects. Each row is expected to be in
                `(x_min, y_min, x_max, y_max, class, conf)` format.
            targets (List[np.ndarray]): Each element of the list describes a single
                image and has `shape = (N, 5)` where `N` is the number of
                ground-truth objects. Each row is expected to be in
                `(x_min, y_min, x_max, y_max, class)` format.
            classes (List[str]): Model class names.
            conf_threshold (float): Detection confidence threshold between `0` and `1`.
                Detections with lower confidence will be excluded.
            iou_threshold (float): Detection iou  threshold between `0` and `1`.
                Detections with lower iou will be classified as `FP`.

        Returns:
            ConfusionMatrix: New instance of ConfusionMatrix.

        Example:
            ```python
            >>> import supervision as sv

            >>> targets = (
            ...     [
            ...         array(
            ...             [
            ...                 [0.0, 0.0, 3.0, 3.0, 1],
            ...                 [2.0, 2.0, 5.0, 5.0, 1],
            ...                 [6.0, 1.0, 8.0, 3.0, 2],
            ...             ]
            ...         ),
            ...         array([1.0, 1.0, 2.0, 2.0, 2]),
            ...     ]
            ... )

            >>> predictions = [
            ...     array(
            ...         [
            ...             [0.0, 0.0, 3.0, 3.0, 1, 0.9],
            ...             [0.1, 0.1, 3.0, 3.0, 0, 0.9],
            ...             [6.0, 1.0, 8.0, 3.0, 1, 0.8],
            ...             [1.0, 6.0, 2.0, 7.0, 1, 0.8],
            ...         ]
            ...     ),
            ...     array([[1.0, 1.0, 2.0, 2.0, 2, 0.8]])
            ... ]

            >>> confusion_matrix = sv.ConfusionMatrix.from_tensors(
            ...     predictions=predictions,
            ...     targets=targets,
            ...     classes=['person', ...]
            ... )

            >>> confusion_matrix.matrix
            array([
                [0., 0., 0., 0.],
                [0., 1., 0., 1.],
                [0., 1., 1., 0.],
                [1., 1., 0., 0.]
            ])
            ```
        """
        validate_input_tensors(predictions, targets)

        num_classes = len(classes)
        matrix = np.zeros((num_classes + 1, num_classes + 1))
        for true_batch, detection_batch in zip(targets, predictions):
            matrix += cls.evaluate_detection_batch(
                predictions=detection_batch,
                targets=true_batch,
                num_classes=num_classes,
                conf_threshold=conf_threshold,
                iou_threshold=iou_threshold,
            )
        return cls(
            matrix=matrix,
            classes=classes,
            conf_threshold=conf_threshold,
            iou_threshold=iou_threshold,
        )

    @classmethod
    def from_masks(
        cls,
        prediction_masks: List[np.ndarray],
        prediction_mask_classes: List[np.ndarray],
        prediction_mask_confidences: List[np.ndarray],
        target_masks: List[np.ndarray],
        target_mask_classes: List[np.ndarray],
        classes: List[str],
        conf_threshold,
        iou_threshold,
    ) -> ConfusionMatrix:
        # no  need of validation here as we only insert masks if both prediction and target masks are present

        num_classes = len(classes)
        matrix = np.zeros((num_classes + 1, num_classes + 1))

        for pred_mask, pred_class, pred_conf, tgt_mask, tgt_class in zip(
            prediction_masks,
            prediction_mask_classes,
            prediction_mask_confidences,
            target_masks,
            target_mask_classes,
        ):
            # Filter out predictions based on confidence threshold
            valid_preds = pred_conf > conf_threshold
            pred_mask = pred_mask[valid_preds]
            pred_class = pred_class[valid_preds]

            # Compute pairwise IoU for masks
            iou_values = mask_iou_batch(pred_mask, tgt_mask)

            # Determine matches based on IoU threshold
            matched_idx = np.asarray(iou_values > iou_threshold).nonzero()

            if matched_idx[0].shape[0]:
                matches = np.stack(
                    (matched_idx[0], matched_idx[1], iou_values[matched_idx]), axis=1
                )
                matches = ConfusionMatrix._drop_extra_matches(matches=matches)
            else:
                matches = np.zeros((0, 3))

            matched_pred_idx, matched_tgt_idx, _ = matches.transpose().astype(np.int16)

            for i, true_class_value in enumerate(tgt_class):
                j = matched_tgt_idx == i
                if matches.shape[0] > 0 and sum(j) == 1:
                    matrix[true_class_value, pred_class[matched_pred_idx[j]]] += 1  # TP
                else:
                    matrix[true_class_value, num_classes] += 1  # FN

            for i, pred_class_value in enumerate(pred_class):
                if not any(matched_pred_idx == i):
                    matrix[num_classes, pred_class_value] += 1  # FP

        return matrix

<<<<<<< HEAD
=======
    @classmethod
    def _validate_input_tensors(
        cls, predictions: List[np.ndarray], targets: List[np.ndarray]
    ):
        """
        Checks for shape consistency of input tensors.
        """
        if len(predictions) != len(targets):
            raise ValueError(
                f"Number of predictions ({len(predictions)}) and targets ({len(targets)}) must be equal."
            )
        if len(predictions) > 0:
            if not isinstance(predictions[0], np.ndarray) or not isinstance(
                targets[0], np.ndarray
            ):
                raise ValueError(
                    f"Predictions and targets must be lists of numpy arrays. Got {type(predictions[0])} and {type(targets[0])} instead."
                )
            if predictions[0].shape[1] != 6:
                raise ValueError(
                    f"Predictions must have shape (N, 6). Got {predictions[0].shape} instead."
                )
            if targets[0].shape[1] != 5:
                raise ValueError(
                    f"Targets must have shape (N, 5). Got {targets[0].shape} instead."
                )

>>>>>>> 56061ca8
    @staticmethod
    def evaluate_detection_batch(
        predictions: np.ndarray,
        targets: np.ndarray,
        num_classes: int,
        conf_threshold: float,
        iou_threshold: float,
    ) -> np.ndarray:
        """
        Calculate confusion matrix for a batch of detections for a single image.

        Args:
            predictions (np.ndarray): Batch prediction. Describes a single image and
                has `shape = (M, 6)` where `M` is the number of detected objects.
                Each row is expected to be in
                `(x_min, y_min, x_max, y_max, class, conf)` format.
            targets (np.ndarray): Batch target labels. Describes a single image and
                has `shape = (N, 5)` where `N` is the number of ground-truth objects.
                Each row is expected to be in
                `(x_min, y_min, x_max, y_max, class)` format.
            num_classes (int): Number of classes.
            conf_threshold (float): Detection confidence threshold between `0` and `1`.
                Detections with lower confidence will be excluded.
            iou_threshold (float): Detection iou  threshold between `0` and `1`.
                Detections with lower iou will be classified as `FP`.

        Returns:
            np.ndarray: Confusion matrix based on a single image.
        """
        result_matrix = np.zeros((num_classes + 1, num_classes + 1))

        conf_idx = 5
        confidence = predictions[:, conf_idx]
        detection_batch_filtered = predictions[confidence > conf_threshold]

        class_id_idx = 4
        true_classes = np.array(targets[:, class_id_idx], dtype=np.int16)
        detection_classes = np.array(
            detection_batch_filtered[:, class_id_idx], dtype=np.int16
        )
        true_boxes = targets[:, :class_id_idx]
        detection_boxes = detection_batch_filtered[:, :class_id_idx]

        iou_batch = box_iou_batch(
            boxes_true=true_boxes, boxes_detection=detection_boxes
        )
        matched_idx = np.asarray(iou_batch > iou_threshold).nonzero()

        if matched_idx[0].shape[0]:
            matches = np.stack(
                (matched_idx[0], matched_idx[1], iou_batch[matched_idx]), axis=1
            )
            matches = ConfusionMatrix._drop_extra_matches(matches=matches)
        else:
            matches = np.zeros((0, 3))

        matched_true_idx, matched_detection_idx, _ = matches.transpose().astype(
            np.int16
        )

        for i, true_class_value in enumerate(true_classes):
            j = matched_true_idx == i
            if matches.shape[0] > 0 and sum(j) == 1:
                result_matrix[
                    true_class_value, detection_classes[matched_detection_idx[j]]
                ] += 1  # TP
            else:
                result_matrix[true_class_value, num_classes] += 1  # FN

        for i, detection_class_value in enumerate(detection_classes):
            if not any(matched_detection_idx == i):
                result_matrix[num_classes, detection_class_value] += 1  # FP

        return result_matrix

    @staticmethod
    def _drop_extra_matches(matches: np.ndarray) -> np.ndarray:
        """
        Deduplicate matches. If there are multiple matches for the same true or
        predicted box, only the one with the highest IoU is kept.
        """
        if matches.shape[0] > 0:
            matches = matches[matches[:, 2].argsort()[::-1]]
            matches = matches[np.unique(matches[:, 1], return_index=True)[1]]
            matches = matches[matches[:, 2].argsort()[::-1]]
            matches = matches[np.unique(matches[:, 0], return_index=True)[1]]
        return matches

    @classmethod
    def benchmark(
        cls,
        dataset: DetectionDataset,
        callback: Callable[[np.ndarray], Detections],
        conf_threshold: float = 0.3,
        iou_threshold: float = 0.5,
    ) -> ConfusionMatrix:
        """
        Calculate confusion matrix from dataset and callback function.

        Args:
            dataset (DetectionDataset): Object detection dataset used for evaluation.
            callback (Callable[[np.ndarray], Detections]): Function that takes an image
                as input and returns Detections object.
            conf_threshold (float): Detection confidence threshold between `0` and `1`.
                Detections with lower confidence will be excluded.
            iou_threshold (float): Detection IoU threshold between `0` and `1`.
                Detections with lower IoU will be classified as `FP`.

        Returns:
            ConfusionMatrix: New instance of ConfusionMatrix.

        Example:
            ```python
            >>> import supervision as sv
            >>> from ultralytics import YOLO

            >>> dataset = sv.DetectionDataset.from_yolo(...)

            >>> model = YOLO(...)
            >>> def callback(image: np.ndarray) -> sv.Detections:
            ...     result = model(image)[0]
            ...     return sv.Detections.from_yolov8(result)

            >>> confusion_matrix = sv.ConfusionMatrix.benchmark(
            ...     dataset = dataset,
            ...     callback = callback
            ... )

            >>> confusion_matrix.matrix
            array([
                [0., 0., 0., 0.],
                [0., 1., 0., 1.],
                [0., 1., 1., 0.],
                [1., 1., 0., 0.]
            ])
            ```
        """
        predictions, targets = [], []
        for img_name, img in dataset.images.items():
            predictions_batch = callback(img)
            predictions.append(predictions_batch)
            targets_batch = dataset.annotations[img_name]
            targets.append(targets_batch)
        return cls.from_detections(
            predictions=predictions,
            targets=targets,
            classes=dataset.classes,
            conf_threshold=conf_threshold,
            iou_threshold=iou_threshold,
        )

    def plot(
        self,
        save_path: Optional[str] = None,
        title: Optional[str] = None,
        classes: Optional[List[str]] = None,
        normalize: bool = False,
        fig_size: Tuple[int, int] = (12, 10),
    ) -> matplotlib.figure.Figure:
        """
        Create confusion matrix plot and save it at selected location.

        Args:
            save_path (Optional[str]): Path to save the plot. If not provided,
                plot will be displayed.
            title (Optional[str]): Title of the plot.
            classes (Optional[List[str]]): List of classes to be displayed on the plot.
                If not provided, all classes will be displayed.
            normalize (bool): If True, normalize the confusion matrix.
            fig_size (Tuple[int, int]): Size of the plot.

        Returns:
            matplotlib.figure.Figure: Confusion matrix plot.
        """

        array = self.matrix.copy()

        if normalize:
            eps = 1e-8
            array = array / (array.sum(0).reshape(1, -1) + eps)

        array[array < 0.005] = np.nan

        fig, ax = plt.subplots(figsize=fig_size, tight_layout=True, facecolor="white")

        class_names = classes if classes is not None else self.classes
        use_labels_for_ticks = class_names is not None and (0 < len(class_names) < 99)
        if use_labels_for_ticks:
            x_tick_labels = class_names + ["FN"]
            y_tick_labels = class_names + ["FP"]
            num_ticks = len(x_tick_labels)
        else:
            x_tick_labels = None
            y_tick_labels = None
            num_ticks = len(array)
        im = ax.imshow(array, cmap="Blues")

        cbar = ax.figure.colorbar(im, ax=ax)
        cbar.mappable.set_clim(vmin=0, vmax=np.nanmax(array))

        if x_tick_labels is None:
            tick_interval = 2
        else:
            tick_interval = 1
        ax.set_xticks(np.arange(0, num_ticks, tick_interval), labels=x_tick_labels)
        ax.set_yticks(np.arange(0, num_ticks, tick_interval), labels=y_tick_labels)

        plt.setp(ax.get_xticklabels(), rotation=90, ha="right", rotation_mode="default")

        labelsize = 10 if num_ticks < 50 else 8
        ax.tick_params(axis="both", which="both", labelsize=labelsize)

        if num_ticks < 30:
            for i in range(array.shape[0]):
                for j in range(array.shape[1]):
                    n_preds = array[i, j]
                    if not np.isnan(n_preds):
                        ax.text(
                            j,
                            i,
                            f"{n_preds:.2f}" if normalize else f"{n_preds:.0f}",
                            ha="center",
                            va="center",
                            color="black"
                            if n_preds < 0.5 * np.nanmax(array)
                            else "white",
                        )

        if title:
            ax.set_title(title, fontsize=20)

        ax.set_xlabel("Predicted")
        ax.set_ylabel("True")
        ax.set_facecolor("white")
        if save_path:
            fig.savefig(
                save_path, dpi=250, facecolor=fig.get_facecolor(), transparent=True
            )
        return fig


@dataclass(frozen=True)
class MeanAveragePrecision:
    """
    Mean Average Precision for object detection tasks.

    Attributes:
        map50_95 (float): Mean Average Precision (mAP) calculated over IoU thresholds
            ranging from `0.50` to `0.95` with a step size of `0.05`.
        map50 (float): Mean Average Precision (mAP) calculated specifically at
            an IoU threshold of `0.50`.
        map75 (float): Mean Average Precision (mAP) calculated specifically at
            an IoU threshold of `0.75`.
        per_class_ap50_95 (np.ndarray): Average Precision (AP) values calculated over
            IoU thresholds ranging from `0.50` to `0.95` with a step size of `0.05`,
            provided for each individual class.
    """

    map50_95: float
    map50: float
    map75: float
    per_class_ap50_95: np.ndarray

    @classmethod
    def from_detections(
        cls,
        predictions: List[Detections],
        targets: List[Detections],
    ) -> MeanAveragePrecision:
        """
        Calculate mean average precision based on predicted and ground-truth detections.

        Args:
            targets (List[Detections]): Detections objects from ground-truth.
            predictions (List[Detections]): Detections objects predicted by the model.
        Returns:
            MeanAveragePrecision: New instance of ConfusionMatrix.

        Example:
            ```python
            >>> import supervision as sv

            >>> targets = [
            ...     sv.Detections(...),
            ...     sv.Detections(...)
            ... ]

            >>> predictions = [
            ...     sv.Detections(...),
            ...     sv.Detections(...)
            ... ]

            >>> mean_average_precision = sv.MeanAveragePrecision.from_detections(
            ...     predictions=predictions,
            ...     targets=target,
            ... )

            >>> mean_average_precison.map50_95
            0.2899
            ```
        """
        prediction_tensors = []
        target_tensors = []
        for prediction, target in zip(predictions, targets):
            prediction_tensors.append(
                detections_to_tensor(prediction, with_confidence=True)
            )
            target_tensors.append(detections_to_tensor(target, with_confidence=False))
        return cls.from_tensors(
            predictions=prediction_tensors,
            targets=target_tensors,
        )

    @classmethod
    def benchmark(
        cls,
        dataset: DetectionDataset,
        callback: Callable[[np.ndarray], Detections],
    ) -> MeanAveragePrecision:
        """
        Calculate mean average precision from dataset and callback function.

        Args:
            dataset (DetectionDataset): Object detection dataset used for evaluation.
            callback (Callable[[np.ndarray], Detections]): Function that takes
                an image as input and returns Detections object.
        Returns:
            MeanAveragePrecision: New instance of MeanAveragePrecision.

        Example:
            ```python
            >>> import supervision as sv
            >>> from ultralytics import YOLO

            >>> dataset = sv.DetectionDataset.from_yolo(...)

            >>> model = YOLO(...)
            >>> def callback(image: np.ndarray) -> sv.Detections:
            ...     result = model(image)[0]
            ...     return sv.Detections.from_yolov8(result)

            >>> mean_average_precision = sv.MeanAveragePrecision.benchmark(
            ...     dataset = dataset,
            ...     callback = callback
            ... )

            >>> mean_average_precision.map50_95
            0.433
            ```
        """
        predictions, targets = [], []
        for img_name, img in dataset.images.items():
            predictions_batch = callback(img)
            predictions.append(predictions_batch)
            targets_batch = dataset.annotations[img_name]
            targets.append(targets_batch)
        return cls.from_detections(
            predictions=predictions,
            targets=targets,
        )

    @classmethod
    def from_tensors(
        cls,
        predictions: List[np.ndarray],
        targets: List[np.ndarray],
    ) -> MeanAveragePrecision:
        """
        Calculate Mean Average Precision based on predicted and ground-truth
            detections at different threshold.

        Args:
            predictions (List[np.ndarray]): Each element of the list describes
                a single image and has `shape = (M, 6)` where `M` is
                the number of detected objects. Each row is expected to be
                in `(x_min, y_min, x_max, y_max, class, conf)` format.
            targets (List[np.ndarray]): Each element of the list describes a single
                image and has `shape = (N, 5)` where `N` is the
                number of ground-truth objects. Each row is expected to be in
                `(x_min, y_min, x_max, y_max, class)` format.
        Returns:
            MeanAveragePrecision: New instance of MeanAveragePrecision.

        Example:
            ```python
            >>> import supervision as sv

            >>> targets = (
            ...     [
            ...         array(
            ...             [
            ...                 [0.0, 0.0, 3.0, 3.0, 1],
            ...                 [2.0, 2.0, 5.0, 5.0, 1],
            ...                 [6.0, 1.0, 8.0, 3.0, 2],
            ...             ]
            ...         ),
            ...         array([1.0, 1.0, 2.0, 2.0, 2]),
            ...     ]
            ... )

            >>> predictions = [
            ...     array(
            ...         [
            ...             [0.0, 0.0, 3.0, 3.0, 1, 0.9],
            ...             [0.1, 0.1, 3.0, 3.0, 0, 0.9],
            ...             [6.0, 1.0, 8.0, 3.0, 1, 0.8],
            ...             [1.0, 6.0, 2.0, 7.0, 1, 0.8],
            ...         ]
            ...     ),
            ...     array([[1.0, 1.0, 2.0, 2.0, 2, 0.8]])
            ... ]

            >>> mean_average_precison = sv.MeanAveragePrecision.from_tensors(
            ...     predictions=predictions,
            ...     targets=targets,
            ... )

            >>> mean_average_precison.map50_95
            0.2899
            ```
        """
        validate_input_tensors(predictions, targets)
        iou_thresholds = np.linspace(0.5, 0.95, 10)
        stats = []

        # Gather matching stats for predictions and targets
        for true_objs, predicted_objs in zip(targets, predictions):
            if predicted_objs.shape[0] == 0:
                if true_objs.shape[0]:
                    stats.append(
                        (
                            np.zeros((0, iou_thresholds.size), dtype=bool),
                            *np.zeros((2, 0)),
                            true_objs[:, 4],
                        )
                    )
                continue

            if true_objs.shape[0]:
                matches = cls._match_detection_batch(
                    predicted_objs, true_objs, iou_thresholds
                )
                stats.append(
                    (
                        matches,
                        predicted_objs[:, 5],
                        predicted_objs[:, 4],
                        true_objs[:, 4],
                    )
                )

        # Compute average precisions if any matches exist
        if stats:
            concatenated_stats = [np.concatenate(items, 0) for items in zip(*stats)]
            average_precisions = cls._average_precisions_per_class(*concatenated_stats)
            map50 = average_precisions[:, 0].mean()
            map75 = average_precisions[:, 5].mean()
            map50_95 = average_precisions.mean()
        else:
            map50, map75, map50_95 = 0, 0, 0
            average_precisions = []

        return cls(
            map50_95=map50_95,
            map50=map50,
            map75=map75,
            per_class_ap50_95=average_precisions,
        )

    @staticmethod
    def compute_average_precision(recall: np.ndarray, precision: np.ndarray) -> float:
        """
        Compute the average precision using 101-point interpolation (COCO), given
            the recall and precision curves.

        Args:
            recall (np.ndarray): The recall curve.
            precision (np.ndarray): The precision curve.

        Returns:
            float: Average precision.
        """
        extended_recall = np.concatenate(([0.0], recall, [1.0]))
        extended_precision = np.concatenate(([1.0], precision, [0.0]))
        max_accumulated_precision = np.flip(
            np.maximum.accumulate(np.flip(extended_precision))
        )
        interpolated_recall_levels = np.linspace(0, 1, 101)
        interpolated_precision = np.interp(
            interpolated_recall_levels, extended_recall, max_accumulated_precision
        )
        average_precision = np.trapz(interpolated_precision, interpolated_recall_levels)
        return average_precision

    @staticmethod
    def _match_detection_batch(
        predictions: np.ndarray, targets: np.ndarray, iou_thresholds: np.ndarray
    ) -> np.ndarray:
        """
        Match predictions with target labels based on IoU levels.

        Args:
            predictions (np.ndarray): Batch prediction. Describes a single image and
                has `shape = (M, 6)` where `M` is the number of detected objects.
                Each row is expected to be in
                `(x_min, y_min, x_max, y_max, class, conf)` format.
            targets (np.ndarray): Batch target labels. Describes a single image and
                has `shape = (N, 5)` where `N` is the number of ground-truth objects.
                Each row is expected to be in
                `(x_min, y_min, x_max, y_max, class)` format.
            iou_thresholds (np.ndarray): Array contains different IoU thresholds.

        Returns:
            np.ndarray: Matched prediction with target labels result.
        """
        num_predictions, num_iou_levels = predictions.shape[0], iou_thresholds.shape[0]
        correct = np.zeros((num_predictions, num_iou_levels), dtype=bool)
        iou = box_iou_batch(targets[:, :4], predictions[:, :4])
        correct_class = targets[:, 4:5] == predictions[:, 4]

        for i, iou_level in enumerate(iou_thresholds):
            matched_indices = np.where((iou >= iou_level) & correct_class)

            if matched_indices[0].shape[0]:
                combined_indices = np.stack(matched_indices, axis=1)
                iou_values = iou[matched_indices][:, None]
                matches = np.hstack([combined_indices, iou_values])

                if matched_indices[0].shape[0] > 1:
                    matches = matches[matches[:, 2].argsort()[::-1]]
                    matches = matches[np.unique(matches[:, 1], return_index=True)[1]]
                    matches = matches[np.unique(matches[:, 0], return_index=True)[1]]

                correct[matches[:, 1].astype(int), i] = True

        return correct

    @staticmethod
    def _average_precisions_per_class(
        matches: np.ndarray,
        prediction_confidence: np.ndarray,
        prediction_class_ids: np.ndarray,
        true_class_ids: np.ndarray,
        eps: float = 1e-16,
    ) -> np.ndarray:
        """
        Compute the average precision, given the recall and precision curves.
        Source: https://github.com/rafaelpadilla/Object-Detection-Metrics.

        Args:
            matches (np.ndarray): True positives.
            prediction_confidence (np.ndarray): Objectness value from 0-1.
            prediction_class_ids (np.ndarray): Predicted object classes.
            true_class_ids (np.ndarray): True object classes.
            eps (float, optional): Small value to prevent division by zero.

        Returns:
            np.ndarray: Average precision for different IoU levels.
        """
        sorted_indices = np.argsort(-prediction_confidence)
        matches = matches[sorted_indices]
        prediction_class_ids = prediction_class_ids[sorted_indices]

        unique_classes, class_counts = np.unique(true_class_ids, return_counts=True)
        num_classes = unique_classes.shape[0]

        average_precisions = np.zeros((num_classes, matches.shape[1]))

        for class_idx, class_id in enumerate(unique_classes):
            is_class = prediction_class_ids == class_id
            total_true = class_counts[class_idx]
            total_prediction = is_class.sum()

            if total_prediction == 0 or total_true == 0:
                continue

            false_positives = (1 - matches[is_class]).cumsum(0)
            true_positives = matches[is_class].cumsum(0)
            recall = true_positives / (total_true + eps)
            precision = true_positives / (true_positives + false_positives)

            for iou_level_idx in range(matches.shape[1]):
                average_precisions[
                    class_idx, iou_level_idx
                ] = MeanAveragePrecision.compute_average_precision(
                    recall[:, iou_level_idx], precision[:, iou_level_idx]
                )

        return average_precisions<|MERGE_RESOLUTION|>--- conflicted
+++ resolved
@@ -340,36 +340,6 @@
 
         return matrix
 
-<<<<<<< HEAD
-=======
-    @classmethod
-    def _validate_input_tensors(
-        cls, predictions: List[np.ndarray], targets: List[np.ndarray]
-    ):
-        """
-        Checks for shape consistency of input tensors.
-        """
-        if len(predictions) != len(targets):
-            raise ValueError(
-                f"Number of predictions ({len(predictions)}) and targets ({len(targets)}) must be equal."
-            )
-        if len(predictions) > 0:
-            if not isinstance(predictions[0], np.ndarray) or not isinstance(
-                targets[0], np.ndarray
-            ):
-                raise ValueError(
-                    f"Predictions and targets must be lists of numpy arrays. Got {type(predictions[0])} and {type(targets[0])} instead."
-                )
-            if predictions[0].shape[1] != 6:
-                raise ValueError(
-                    f"Predictions must have shape (N, 6). Got {predictions[0].shape} instead."
-                )
-            if targets[0].shape[1] != 5:
-                raise ValueError(
-                    f"Targets must have shape (N, 5). Got {targets[0].shape} instead."
-                )
-
->>>>>>> 56061ca8
     @staticmethod
     def evaluate_detection_batch(
         predictions: np.ndarray,
