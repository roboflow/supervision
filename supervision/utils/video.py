from __future__ import annotations

import os
import subprocess
import time
from collections import deque
from collections.abc import Callable, Generator
from dataclasses import dataclass
from enum import Enum
<<<<<<< HEAD
from typing import Protocol, Tuple
=======
from typing import Optional, Protocol
>>>>>>> 850a2c6d

import cv2
import imageio_ffmpeg
import numpy as np
from tqdm.auto import tqdm

ffmpeg_path = imageio_ffmpeg.get_ffmpeg_exe()


class SOURCE_TYPE(Enum):
    VIDEO_FILE = "VIDEO_FILE"
    WEBCAM = "WEBCAM"
    RTSP = "RTSP"


@dataclass
class VideoInfo:
    """
    A class to store video information, including width, height, fps and
        total number of frames.

    Attributes:
        width (int): width of the video in pixels
        height (int): height of the video in pixels
        fps (int): frames per second of the video
        total_frames (Optional[int]): total number of frames in the video,
            default is None

    Examples:
        ```python
        import supervision as sv

        video_info = sv.VideoInfo.from_video_path(video_path=<SOURCE_VIDEO_FILE>)

        video_info
        # VideoInfo(width=3840, height=2160, fps=25, total_frames=538)

        video_info.resolution_wh
        # (3840, 2160)
        ```
    """

    width: int
    height: int
    fps: int
    total_frames: int | None = None
    source_type: SOURCE_TYPE | None = None

    @classmethod
    def from_video_path(cls, video_path: str) -> VideoInfo:
        video = cv2.VideoCapture(video_path)
        if not video.isOpened():
            raise Exception(f"Could not open video at {video_path}")

        width = int(video.get(cv2.CAP_PROP_FRAME_WIDTH))
        height = int(video.get(cv2.CAP_PROP_FRAME_HEIGHT))
        fps = int(video.get(cv2.CAP_PROP_FPS))
        total_frames = int(video.get(cv2.CAP_PROP_FRAME_COUNT))
        video.release()
        return VideoInfo(width, height, fps, total_frames)

    @property
    def resolution_wh(self) -> tuple[int, int]:
        return self.width, self.height


class OpenCVBackend(Protocol):
    def __init__(self):
        self.cap = None
        self.video_info = None
        self.writer = None
        self.path = None

    def open(self, path: str) -> None:
        self.cap = cv2.VideoCapture(path)
        self.path = path

        if not self.cap.isOpened():
            raise RuntimeError(f"Cannot open video source: {path}")
        self.video_info = self._set_video_info()

        if isinstance(path, int):
            self.video_info.source_type = SOURCE_TYPE.WEBCAM
        elif isinstance(path, str):
            self.video_info.source_type = (
                SOURCE_TYPE.RTSP
                if path.lower().startswith("rtsp://")
                else SOURCE_TYPE.VIDEO_FILE
            )
        else:
            raise ValueError("Unsupported source type")

    def isOpened(self):
        return self.cap.isOpened()

    def _set_video_info(self) -> VideoInfo:
        if not self.isOpened():
            raise RuntimeError("Video not opened yet.")
        width = int(self.cap.get(cv2.CAP_PROP_FRAME_WIDTH))
        height = int(self.cap.get(cv2.CAP_PROP_FRAME_HEIGHT))
        fps = self.cap.get(cv2.CAP_PROP_FPS)
        total_frames = int(self.cap.get(cv2.CAP_PROP_FRAME_COUNT))
        return VideoInfo(width, height, int(fps), total_frames)

    def info(self) -> VideoInfo:
        if not self.isOpened():
            raise RuntimeError("Video not opened yet.")
        return self.video_info

    def read(self) -> tuple[bool, np.ndarray]:
        if self.cap is None:
            raise RuntimeError("Video not opened yet.")
        ret, frame = self.cap.read()
        return ret, frame

    def grab(self) -> bool:
        if self.cap is None:
            raise RuntimeError("Video not opened yet.")
        return self.cap.grab()

    def seek(self, frame_idx: int) -> None:
        if self.cap is None:
            raise RuntimeError("Video not opened yet.")
        self.cap.set(cv2.CAP_PROP_POS_FRAMES, frame_idx)

    def release(self) -> None:
        if self.cap is not None and self.cap.isOpened():
            self.cap.release()
            self.cap = None

    def frames(self, *, start=0, end=None, stride=1, resolution_wh=None):
        if self.cap is None:
            raise RuntimeError("Video not opened yet.")

        total_frames = self.video_info.total_frames if self.video_info else 0
        is_live_stream = total_frames <= 0

        if is_live_stream:
            while True:
                for _ in range(stride - 1):
                    if not self.grab():
                        return
                ret, frame = self.read()
                if not ret:
                    return
                if resolution_wh is not None:
                    frame = cv2.resize(frame, resolution_wh)
                yield frame
        else:
            if end is None or end > total_frames:
                end = total_frames

            frame_idx = start
            while frame_idx < end:
                self.seek(frame_idx)
                ret, frame = self.read()
                if not ret:
                    break
                if resolution_wh is not None:
                    frame = cv2.resize(frame, resolution_wh)
                yield frame
                frame_idx += stride

    def save(
        self,
        target_path: str,
        callback: Callable[[np.ndarray, int], np.ndarray],
        fps: int | None = None,
        progress_message: str = "Processing video",
        show_progress: bool = False,
    ):
        if self.cap is None:
            raise RuntimeError("Video not opened yet.")

        if self.video_info.source_type != SOURCE_TYPE.VIDEO_FILE:
            raise ValueError("Only video files can be saved.")

        if self.writer is not None:
            self.writer.close()
            self.writer = None

        source_codec = self.cap.get(cv2.CAP_PROP_FOURCC)

        if fps is None:
            fps = self.video_info.fps

        self.writer = OpenCVWriter(
            target_path, fps, self.video_info.resolution_wh, source_codec
        )
        total_frames = min(self.video_info.total_frames, fps)
        frames_generator = self.frames()
        for index, frame in enumerate(
            tqdm(
                frames_generator,
                total=total_frames,
                disable=not show_progress,
                desc=progress_message,
            )
        ):
            result_frame = callback(frame, index)
            self.writer.write(frame=result_frame)

        def has_audio_stream(video_path):
            result = subprocess.run(
                [ffmpeg_path, "-i", video_path],
                stderr=subprocess.PIPE,
                stdout=subprocess.DEVNULL,
                text=True,
            )

            return "Audio:" in result.stderr

        if has_audio_stream(self.path):
            video_input = target_path
            audio_source = self.path
            temp_output = "temp_output.mp4"
            subprocess.run(
                [
                    ffmpeg_path,
                    "-i",
                    video_input,
                    "-i",
                    audio_source,
                    "-map",
                    "0:v",
                    "-map",
                    "1:a",
                    "-c:v",
                    "copy",
                    "-c:a",
                    "aac",
                    "-shortest",
                    temp_output,
                ],
                check=True,
                stdout=subprocess.DEVNULL,
                stderr=subprocess.DEVNULL,
            )

            os.replace(temp_output, video_input)


class OpenCVWriter:
    def __init__(
        self,
        filename: str,
        fps: float,
        frame_size: tuple[int, int],
        codec: str = "mp4v",
    ):
        try:
            fourcc_int = cv2.VideoWriter_fourcc(*codec)
            self.writer = cv2.VideoWriter(filename, fourcc_int, fps, frame_size)
        except Exception:
            fourcc_int = cv2.VideoWriter_fourcc(*"mp4v")
            self.writer = cv2.VideoWriter(filename, fourcc_int, fps, frame_size)
        if not self.writer.isOpened():
            raise RuntimeError(f"Cannot open video writer for file: {filename}")

    def write(self, frame: np.ndarray) -> None:
        self.writer.write(frame)

    def close(self) -> None:
        self.writer.release()


class Video:
    info: VideoInfo
    source: str | int
    backend: OpenCVBackend

    def __init__(
        self, source: str | int, info: VideoInfo | None = None, backend: str = "opencv"
    ):
        if backend == "opencv":
            self.backend = OpenCVBackend()

        self.backend.open(source)
        self.info = self.backend.video_info
        self.source = source

    def __iter__(self):
        return self.backend.frames()

    def frames(self, stride=1, start=0, end=None, resolution_wh=None):
        return self.backend.frames(
            stride=stride, start=start, end=end, resolution_wh=resolution_wh
        )

    def save(
        self,
        target_path: str,
        callback: Callable[[np.ndarray, int], np.ndarray],
        fps: int | None = None,
        progress_message: str = "Processing video",
        show_progress: bool = False,
    ):
        self.backend.save(
            target_path=target_path,
            callback=callback,
            fps=fps,
            progress_message=progress_message,
            show_progress=show_progress,
        )


class VideoSink:
    """
    Context manager that saves video frames to a file using OpenCV.

    Attributes:
        target_path (str): The path to the output file where the video will be saved.
        video_info (VideoInfo): Information about the video resolution, fps,
            and total frame count.
        codec (str): FOURCC code for video format

    Example:
        ```python
        import supervision as sv

        video_info = sv.VideoInfo.from_video_path(<SOURCE_VIDEO_PATH>)
        frames_generator = sv.get_video_frames_generator(<SOURCE_VIDEO_PATH>)

        with sv.VideoSink(target_path=<TARGET_VIDEO_PATH>, video_info=video_info) as sink:
            for frame in frames_generator:
                sink.write_frame(frame=frame)
        ```
    """  # noqa: E501 // docs

    def __init__(self, target_path: str, video_info: VideoInfo, codec: str = "mp4v"):
        self.target_path = target_path
        self.video_info = video_info
        self.__codec = codec
        self.__writer = None

    def __enter__(self):
        try:
            self.__fourcc = cv2.VideoWriter_fourcc(*self.__codec)
        except TypeError as e:
            print(str(e) + ". Defaulting to mp4v...")
            self.__fourcc = cv2.VideoWriter_fourcc(*"mp4v")
        self.__writer = cv2.VideoWriter(
            self.target_path,
            self.__fourcc,
            self.video_info.fps,
            self.video_info.resolution_wh,
        )
        return self

    def write_frame(self, frame: np.ndarray):
        """
        Writes a single video frame to the target video file.

        Args:
            frame (np.ndarray): The video frame to be written to the file. The frame
                must be in BGR color format.
        """
        self.__writer.write(frame)

    def __exit__(self, exc_type, exc_value, exc_traceback):
        self.__writer.release()


def _validate_and_setup_video(
    source_path: str, start: int, end: int | None, iterative_seek: bool = False
):
    video = cv2.VideoCapture(source_path)
    if not video.isOpened():
        raise Exception(f"Could not open video at {source_path}")
    total_frames = int(video.get(cv2.CAP_PROP_FRAME_COUNT))
    if end is not None and end > total_frames:
        raise Exception("Requested frames are outbound")
    start = max(start, 0)
    end = min(end, total_frames) if end is not None else total_frames

    if iterative_seek:
        while start > 0:
            success = video.grab()
            if not success:
                break
            start -= 1
    elif start > 0:
        video.set(cv2.CAP_PROP_POS_FRAMES, start)

    return video, start, end


def get_video_frames_generator(
    source_path: str,
    stride: int = 1,
    start: int = 0,
    end: int | None = None,
    iterative_seek: bool = False,
) -> Generator[np.ndarray]:
    """
    Get a generator that yields the frames of the video.

    Args:
        source_path (str): The path of the video file.
        stride (int): Indicates the interval at which frames are returned,
            skipping stride - 1 frames between each.
        start (int): Indicates the starting position from which
            video should generate frames
        end (Optional[int]): Indicates the ending position at which video
            should stop generating frames. If None, video will be read to the end.
        iterative_seek (bool): If True, the generator will seek to the
            `start` frame by grabbing each frame, which is much slower. This is a
            workaround for videos that don't open at all when you set the `start` value.

    Returns:
        (Generator[np.ndarray, None, None]): A generator that yields the
            frames of the video.

    Examples:
        ```python
        import supervision as sv

        for frame in sv.get_video_frames_generator(source_path=<SOURCE_VIDEO_PATH>):
            ...
        ```
    """
    video, start, end = _validate_and_setup_video(
        source_path, start, end, iterative_seek
    )
    frame_position = start
    while True:
        success, frame = video.read()
        if not success or frame_position >= end:
            break
        yield frame
        for _ in range(stride - 1):
            success = video.grab()
            if not success:
                break
        frame_position += stride
    video.release()


def process_video(
    source_path: str,
    target_path: str,
    callback: Callable[[np.ndarray, int], np.ndarray],
    max_frames: int | None = None,
    show_progress: bool = False,
    progress_message: str = "Processing video",
) -> None:
    """
    Process a video file by applying a callback function on each frame
        and saving the result to a target video file.

    Args:
        source_path (str): The path to the source video file.
        target_path (str): The path to the target video file.
        callback (Callable[[np.ndarray, int], np.ndarray]): A function that takes in
            a numpy ndarray representation of a video frame and an
            int index of the frame and returns a processed numpy ndarray
            representation of the frame.
        max_frames (Optional[int]): The maximum number of frames to process.
        show_progress (bool): Whether to show a progress bar.
        progress_message (str): The message to display in the progress bar.

    Examples:
        ```python
        import supervision as sv

        def callback(scene: np.ndarray, index: int) -> np.ndarray:
            ...

        process_video(
            source_path=<SOURCE_VIDEO_PATH>,
            target_path=<TARGET_VIDEO_PATH>,
            callback=callback
        )
        ```
    """
    source_video_info = VideoInfo.from_video_path(video_path=source_path)
    video_frames_generator = get_video_frames_generator(
        source_path=source_path, end=max_frames
    )
    with VideoSink(target_path=target_path, video_info=source_video_info) as sink:
        total_frames = (
            min(source_video_info.total_frames, max_frames)
            if max_frames is not None
            else source_video_info.total_frames
        )
        for index, frame in enumerate(
            tqdm(
                video_frames_generator,
                total=total_frames,
                disable=not show_progress,
                desc=progress_message,
            )
        ):
            result_frame = callback(frame, index)
            sink.write_frame(frame=result_frame)
        else:
            for index, frame in enumerate(video_frames_generator):
                result_frame = callback(frame, index)
                sink.write_frame(frame=result_frame)

    def has_audio_stream(video_path):
        result = subprocess.run(
            [ffmpeg_path, "-i", video_path],
            stderr=subprocess.PIPE,
            stdout=subprocess.DEVNULL,
            text=True,
        )

        return "Audio:" in result.stderr

    if has_audio_stream(source_path):
        video_input = target_path
        audio_source = source_path
        temp_output = "temp_output.mp4"
        subprocess.run(
            [
                ffmpeg_path,
                "-i",
                video_input,
                "-i",
                audio_source,
                "-map",
                "0:v",
                "-map",
                "1:a",
                "-c:v",
                "copy",
                "-c:a",
                "aac",
                "-shortest",
                temp_output,
            ],
            check=True,
            stdout=subprocess.DEVNULL,
            stderr=subprocess.DEVNULL,
        )

        os.replace(temp_output, video_input)


class FPSMonitor:
    """
    A class for monitoring frames per second (FPS) to benchmark latency.
    """

    def __init__(self, sample_size: int = 30):
        """
        Args:
            sample_size (int): The maximum number of observations for latency
                benchmarking.

        Examples:
            ```python
            import supervision as sv

            frames_generator = sv.get_video_frames_generator(source_path=<SOURCE_FILE_PATH>)
            fps_monitor = sv.FPSMonitor()

            for frame in frames_generator:
                # your processing code here
                fps_monitor.tick()
                fps = fps_monitor.fps
            ```
        """  # noqa: E501 // docs
        self.all_timestamps = deque(maxlen=sample_size)

    @property
    def fps(self) -> float:
        """
        Computes and returns the average FPS based on the stored time stamps.

        Returns:
            float: The average FPS. Returns 0.0 if no time stamps are stored.
        """
        if not self.all_timestamps:
            return 0.0
        taken_time = self.all_timestamps[-1] - self.all_timestamps[0]
        return (len(self.all_timestamps)) / taken_time if taken_time != 0 else 0.0

    def tick(self) -> None:
        """
        Adds a new time stamp to the deque for FPS calculation.
        """
        self.all_timestamps.append(time.monotonic())

    def reset(self) -> None:
        """
        Clears all the time stamps from the deque.
        """
        self.all_timestamps.clear()<|MERGE_RESOLUTION|>--- conflicted
+++ resolved
@@ -7,11 +7,7 @@
 from collections.abc import Callable, Generator
 from dataclasses import dataclass
 from enum import Enum
-<<<<<<< HEAD
-from typing import Protocol, Tuple
-=======
-from typing import Optional, Protocol
->>>>>>> 850a2c6d
+from typing import Optional, Protocol, Tuple
 
 import cv2
 import imageio_ffmpeg
