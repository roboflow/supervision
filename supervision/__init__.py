--- conflicted
+++ resolved
@@ -6,11 +6,7 @@
 except importlib_metadata.PackageNotFoundError:
     __version__ = "development"
 
-<<<<<<< HEAD
 
-from supervision.application.line_counter import LineZone, LineZoneAnnotator
-from supervision.application.polygon_zone import PolygonZone, PolygonZoneAnnotator
-=======
 from supervision.annotators.core import (
     BoundingBoxAnnotator,
     BoxCornerAnnotator,
@@ -19,23 +15,15 @@
     LabelAnnotator,
     MaskAnnotator,
 )
->>>>>>> 6f30c876
+from supervision.application.line_counter import LineZone, LineZoneAnnotator
+from supervision.application.polygon_zone import PolygonZone, PolygonZoneAnnotator
 from supervision.classification.core import Classifications
 from supervision.dataset.core import (
     BaseDataset,
     ClassificationDataset,
     DetectionDataset,
 )
-<<<<<<< HEAD
-from supervision.detection.annotate import (
-    AnchorAnnotator,
-    BoxAnnotator,
-    MaskAnnotator,
-    TraceAnnotator,
-)
-=======
-from supervision.detection.annotate import BoxAnnotator, TraceAnnotator
->>>>>>> 6f30c876
+from supervision.detection.annotate import AnchorAnnotator, BoxAnnotator, TraceAnnotator
 from supervision.detection.core import Detections
 from supervision.detection.tools.inference_slicer import InferenceSlicer
 from supervision.detection.utils import (
