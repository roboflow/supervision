--- conflicted
+++ resolved
@@ -53,11 +53,8 @@
     mask_to_polygons,
     mask_to_xyxy,
     move_boxes,
-<<<<<<< HEAD
     move_masks,
-=======
     pad_boxes,
->>>>>>> f41adca3
     polygon_to_mask,
     polygon_to_xyxy,
     scale_boxes,
