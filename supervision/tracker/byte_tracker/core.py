--- conflicted
+++ resolved
@@ -273,25 +273,15 @@
         """
         # Tensors is in the same order as detections
         tensors = detections2boxes(detections=detections)
-<<<<<<< HEAD
-
-=======
-        
->>>>>>> bf0ebf15
+
         tracks = self.update_with_tensors(tensors=tensors)
 
         if len(tracks) > 0:
             ious = box_iou_batch(tensors, tracks)
 
-<<<<<<< HEAD
             iou_costs = 1 - ious
 
             matches, _, _ = matching.linear_assignment(iou_costs, 0.25)
-=======
-            iou_costs = 1-ious
-
-            matches, _, _ = matching.linear_assignment(iou_costs, .25)
->>>>>>> bf0ebf15
 
             for idet, itrack in matches:
                 detections.tracker_id[idet] = int(tracks[itrack].track_id)
