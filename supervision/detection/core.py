from __future__ import annotations

from dataclasses import dataclass, field
from enum import Enum
from typing import Any, Dict, Iterator, List, Optional, Tuple, Union

import numpy as np

from supervision.config import (
    CLASS_NAME_DATA_FIELD,
    ORIENTED_BOX_COORDINATES,
)
from supervision.detection.overlap_filter import (
    box_non_max_merge,
    box_non_max_suppression,
    mask_non_max_suppression,
)
from supervision.detection.tools.transformers import (
    process_transformers_detection_result,
    process_transformers_v4_segmentation_result,
    process_transformers_v5_segmentation_result,
)
from supervision.detection.utils import (
    box_iou_batch,
    calculate_masks_centroids,
    extract_ultralytics_masks,
    get_data_item,
    is_data_equal,
    is_metadata_equal,
    mask_to_xyxy,
    merge_data,
    merge_metadata,
    process_roboflow_result,
    xywh_to_xyxy,
)
from supervision.detection.vlm import (
    LMM,
    VLM,
    from_florence_2,
    from_google_gemini,
    from_paligemma,
    from_qwen_2_5_vl,
    validate_vlm_parameters,
    from_deepseek_vl_2,
)
from supervision.geometry.core import Position
from supervision.utils.internal import deprecated, get_instance_variables
from supervision.validators import validate_detections_fields


@dataclass
class Detections:
    """
    The `sv.Detections` class in the Supervision library standardizes results from
    various object detection and segmentation models into a consistent format. This
    class simplifies data manipulation and filtering, providing a uniform API for
    integration with Supervision [trackers](/trackers/), [annotators](/latest/detection/annotators/), and [tools](/detection/tools/line_zone/).

    === "Inference"

        Use [`sv.Detections.from_inference`](/detection/core/#supervision.detection.core.Detections.from_inference)
        method, which accepts model results from both detection and segmentation models.

        ```python
        import cv2
        import supervision as sv
        from inference import get_model

        model = get_model(model_id="yolov8n-640")
        image = cv2.imread(<SOURCE_IMAGE_PATH>)
        results = model.infer(image)[0]
        detections = sv.Detections.from_inference(results)
        ```

    === "Ultralytics"

        Use [`sv.Detections.from_ultralytics`](/detection/core/#supervision.detection.core.Detections.from_ultralytics)
        method, which accepts model results from both detection and segmentation models.

        ```python
        import cv2
        import supervision as sv
        from ultralytics import YOLO

        model = YOLO("yolov8n.pt")
        image = cv2.imread(<SOURCE_IMAGE_PATH>)
        results = model(image)[0]
        detections = sv.Detections.from_ultralytics(results)
        ```

    === "Transformers"

        Use [`sv.Detections.from_transformers`](/detection/core/#supervision.detection.core.Detections.from_transformers)
        method, which accepts model results from both detection and segmentation models.

        ```python
        import torch
        import supervision as sv
        from PIL import Image
        from transformers import DetrImageProcessor, DetrForObjectDetection

        processor = DetrImageProcessor.from_pretrained("facebook/detr-resnet-50")
        model = DetrForObjectDetection.from_pretrained("facebook/detr-resnet-50")

        image = Image.open(<SOURCE_IMAGE_PATH>)
        inputs = processor(images=image, return_tensors="pt")

        with torch.no_grad():
            outputs = model(**inputs)

        width, height = image.size
        target_size = torch.tensor([[height, width]])
        results = processor.post_process_object_detection(
            outputs=outputs, target_sizes=target_size)[0]
        detections = sv.Detections.from_transformers(
            transformers_results=results,
            id2label=model.config.id2label)
        ```

    Attributes:
        xyxy (np.ndarray): An array of shape `(n, 4)` containing
            the bounding boxes coordinates in format `[x1, y1, x2, y2]`
        mask: (Optional[np.ndarray]): An array of shape
            `(n, H, W)` containing the segmentation masks (`bool` data type).
        confidence (Optional[np.ndarray]): An array of shape
            `(n,)` containing the confidence scores of the detections.
        class_id (Optional[np.ndarray]): An array of shape
            `(n,)` containing the class ids of the detections.
        tracker_id (Optional[np.ndarray]): An array of shape
            `(n,)` containing the tracker ids of the detections.
        data (Dict[str, Union[np.ndarray, List]]): A dictionary containing additional
            data where each key is a string representing the data type, and the value
            is either a NumPy array or a list of corresponding data.
        metadata (Dict[str, Any]): A dictionary containing collection-level metadata
            that applies to the entire set of detections. This may include information such
            as the video name, camera parameters, timestamp, or other global metadata.
    """  # noqa: E501 // docs

    xyxy: np.ndarray
    mask: Optional[np.ndarray] = None
    confidence: Optional[np.ndarray] = None
    class_id: Optional[np.ndarray] = None
    tracker_id: Optional[np.ndarray] = None
    data: Dict[str, Union[np.ndarray, List]] = field(default_factory=dict)
    metadata: Dict[str, Any] = field(default_factory=dict)

    def __post_init__(self):
        validate_detections_fields(
            xyxy=self.xyxy,
            mask=self.mask,
            confidence=self.confidence,
            class_id=self.class_id,
            tracker_id=self.tracker_id,
            data=self.data,
        )

    def __len__(self):
        """
        Returns the number of detections in the Detections object.
        """
        return len(self.xyxy)

    def __iter__(
        self,
    ) -> Iterator[
        Tuple[
            np.ndarray,
            Optional[np.ndarray],
            Optional[float],
            Optional[int],
            Optional[int],
            Dict[str, Union[np.ndarray, List]],
        ]
    ]:
        """
        Iterates over the Detections object and yield a tuple of
        `(xyxy, mask, confidence, class_id, tracker_id, data)` for each detection.
        """
        for i in range(len(self.xyxy)):
            yield (
                self.xyxy[i],
                self.mask[i] if self.mask is not None else None,
                self.confidence[i] if self.confidence is not None else None,
                self.class_id[i] if self.class_id is not None else None,
                self.tracker_id[i] if self.tracker_id is not None else None,
                get_data_item(self.data, i),
            )

    def __eq__(self, other: Detections):
        return all(
            [
                np.array_equal(self.xyxy, other.xyxy),
                np.array_equal(self.mask, other.mask),
                np.array_equal(self.class_id, other.class_id),
                np.array_equal(self.confidence, other.confidence),
                np.array_equal(self.tracker_id, other.tracker_id),
                is_data_equal(self.data, other.data),
                is_metadata_equal(self.metadata, other.metadata),
            ]
        )

    @classmethod
    def from_yolov5(cls, yolov5_results) -> Detections:
        """
        Creates a Detections instance from a
        [YOLOv5](https://github.com/ultralytics/yolov5) inference result.

        Args:
            yolov5_results (yolov5.models.common.Detections):
                The output Detections instance from YOLOv5

        Returns:
            Detections: A new Detections object.

        Example:
            ```python
            import cv2
            import torch
            import supervision as sv

            image = cv2.imread(<SOURCE_IMAGE_PATH>)
            model = torch.hub.load('ultralytics/yolov5', 'yolov5s')
            result = model(image)
            detections = sv.Detections.from_yolov5(result)
            ```
        """
        yolov5_detections_predictions = yolov5_results.pred[0].cpu().cpu().numpy()

        return cls(
            xyxy=yolov5_detections_predictions[:, :4],
            confidence=yolov5_detections_predictions[:, 4],
            class_id=yolov5_detections_predictions[:, 5].astype(int),
        )

    @classmethod
    def from_ultralytics(cls, ultralytics_results) -> Detections:
        """
        Creates a `sv.Detections` instance from a
        [YOLOv8](https://github.com/ultralytics/ultralytics) inference result.

        !!! Note

            `from_ultralytics` is compatible with
            [detection](https://docs.ultralytics.com/tasks/detect/),
            [segmentation](https://docs.ultralytics.com/tasks/segment/), and
            [OBB](https://docs.ultralytics.com/tasks/obb/) models.

        Args:
            ultralytics_results (ultralytics.yolo.engine.results.Results):
                The output Results instance from Ultralytics

        Returns:
            Detections: A new Detections object.

        Example:
            ```python
            import cv2
            import supervision as sv
            from ultralytics import YOLO

            image = cv2.imread(<SOURCE_IMAGE_PATH>)
            model = YOLO('yolov8s.pt')
            results = model(image)[0]
            detections = sv.Detections.from_ultralytics(results)
            ```
        """

        if hasattr(ultralytics_results, "obb") and ultralytics_results.obb is not None:
            class_id = ultralytics_results.obb.cls.cpu().numpy().astype(int)
            class_names = np.array([ultralytics_results.names[i] for i in class_id])
            oriented_box_coordinates = ultralytics_results.obb.xyxyxyxy.cpu().numpy()
            return cls(
                xyxy=ultralytics_results.obb.xyxy.cpu().numpy(),
                confidence=ultralytics_results.obb.conf.cpu().numpy(),
                class_id=class_id,
                tracker_id=ultralytics_results.obb.id.int().cpu().numpy()
                if ultralytics_results.obb.id is not None
                else None,
                data={
                    ORIENTED_BOX_COORDINATES: oriented_box_coordinates,
                    CLASS_NAME_DATA_FIELD: class_names,
                },
            )

        if hasattr(ultralytics_results, "boxes") and ultralytics_results.boxes is None:
            masks = extract_ultralytics_masks(ultralytics_results)
            return cls(
                xyxy=mask_to_xyxy(masks),
                mask=masks,
                class_id=np.arange(len(ultralytics_results)),
            )

        class_id = ultralytics_results.boxes.cls.cpu().numpy().astype(int)
        class_names = np.array([ultralytics_results.names[i] for i in class_id])
        return cls(
            xyxy=ultralytics_results.boxes.xyxy.cpu().numpy(),
            confidence=ultralytics_results.boxes.conf.cpu().numpy(),
            class_id=class_id,
            mask=extract_ultralytics_masks(ultralytics_results),
            tracker_id=ultralytics_results.boxes.id.int().cpu().numpy()
            if ultralytics_results.boxes.id is not None
            else None,
            data={CLASS_NAME_DATA_FIELD: class_names},
        )

    @classmethod
    def from_yolo_nas(cls, yolo_nas_results) -> Detections:
        """
        Creates a Detections instance from a
        [YOLO-NAS](https://github.com/Deci-AI/super-gradients/blob/master/YOLONAS.md)
        inference result.

        Args:
            yolo_nas_results (ImageDetectionPrediction):
                The output Results instance from YOLO-NAS
                ImageDetectionPrediction is coming from
                'super_gradients.training.models.prediction_results'

        Returns:
            Detections: A new Detections object.

        Example:
            ```python
            import cv2
            from super_gradients.training import models
            import supervision as sv

            image = cv2.imread(<SOURCE_IMAGE_PATH>)
            model = models.get('yolo_nas_l', pretrained_weights="coco")

            result = list(model.predict(image, conf=0.35))[0]
            detections = sv.Detections.from_yolo_nas(result)
            ```
        """
        if np.asarray(yolo_nas_results.prediction.bboxes_xyxy).shape[0] == 0:
            return cls.empty()

        return cls(
            xyxy=yolo_nas_results.prediction.bboxes_xyxy,
            confidence=yolo_nas_results.prediction.confidence,
            class_id=yolo_nas_results.prediction.labels.astype(int),
        )

    @classmethod
    def from_tensorflow(
        cls, tensorflow_results: dict, resolution_wh: tuple
    ) -> Detections:
        """
        Creates a Detections instance from a
        [Tensorflow Hub](https://www.tensorflow.org/hub/tutorials/tf2_object_detection)
        inference result.

        Args:
            tensorflow_results (dict):
                The output results from Tensorflow Hub.

        Returns:
            Detections: A new Detections object.

        Example:
            ```python
            import tensorflow as tf
            import tensorflow_hub as hub
            import numpy as np
            import cv2

            module_handle = "https://tfhub.dev/tensorflow/centernet/hourglass_512x512_kpts/1"
            model = hub.load(module_handle)
            img = np.array(cv2.imread(SOURCE_IMAGE_PATH))
            result = model(img)
            detections = sv.Detections.from_tensorflow(result)
            ```
        """

        boxes = tensorflow_results["detection_boxes"][0].numpy()
        boxes[:, [0, 2]] *= resolution_wh[0]
        boxes[:, [1, 3]] *= resolution_wh[1]
        boxes = boxes[:, [1, 0, 3, 2]]
        return cls(
            xyxy=boxes,
            confidence=tensorflow_results["detection_scores"][0].numpy(),
            class_id=tensorflow_results["detection_classes"][0].numpy().astype(int),
        )

    @classmethod
    def from_deepsparse(cls, deepsparse_results) -> Detections:
        """
        Creates a Detections instance from a
        [DeepSparse](https://github.com/neuralmagic/deepsparse)
        inference result.

        Args:
            deepsparse_results (deepsparse.yolo.schemas.YOLOOutput):
                The output Results instance from DeepSparse.

        Returns:
            Detections: A new Detections object.

        Example:
            ```python
            import supervision as sv
            from deepsparse import Pipeline

            yolo_pipeline = Pipeline.create(
                task="yolo",
                model_path = "zoo:cv/detection/yolov5-l/pytorch/ultralytics/coco/pruned80_quant-none"
             )
            result = yolo_pipeline(<SOURCE IMAGE PATH>)
            detections = sv.Detections.from_deepsparse(result)
            ```
        """  # noqa: E501 // docs

        if np.asarray(deepsparse_results.boxes[0]).shape[0] == 0:
            return cls.empty()

        return cls(
            xyxy=np.array(deepsparse_results.boxes[0]),
            confidence=np.array(deepsparse_results.scores[0]),
            class_id=np.array(deepsparse_results.labels[0]).astype(float).astype(int),
        )

    @classmethod
    def from_mmdetection(cls, mmdet_results) -> Detections:
        """
        Creates a Detections instance from a
        [mmdetection](https://github.com/open-mmlab/mmdetection) and
        [mmyolo](https://github.com/open-mmlab/mmyolo) inference result.

        Args:
            mmdet_results (mmdet.structures.DetDataSample):
                The output Results instance from MMDetection.

        Returns:
            Detections: A new Detections object.

        Example:
            ```python
            import cv2
            import supervision as sv
            from mmdet.apis import init_detector, inference_detector

            image = cv2.imread(<SOURCE_IMAGE_PATH>)
            model = init_detector(<CONFIG_PATH>, <WEIGHTS_PATH>, device=<DEVICE>)

            result = inference_detector(model, image)
            detections = sv.Detections.from_mmdetection(result)
            ```
        """

        return cls(
            xyxy=mmdet_results.pred_instances.bboxes.cpu().numpy(),
            confidence=mmdet_results.pred_instances.scores.cpu().numpy(),
            class_id=mmdet_results.pred_instances.labels.cpu().numpy().astype(int),
            mask=mmdet_results.pred_instances.masks.cpu().numpy()
            if "masks" in mmdet_results.pred_instances
            else None,
        )

    @classmethod
    def from_transformers(
        cls, transformers_results: dict, id2label: Optional[Dict[int, str]] = None
    ) -> Detections:
        """
        Creates a Detections instance from object detection or panoptic, semantic
        and instance segmentation
        [Transformer](https://github.com/huggingface/transformers) inference result.

        Args:
            transformers_results (Union[dict, torch.Tensor]):  Inference results from
                your Transformers model. This can be either a dictionary containing
                valuable outputs like `scores`, `labels`, `boxes`, `masks`,
                `segments_info`, and `segmentation`, or a `torch.Tensor` holding a
                segmentation map where values represent class IDs.
            id2label (Optional[Dict[int, str]]): A dictionary mapping class IDs to
                labels, typically part of the `transformers` model configuration. If
                provided, the resulting dictionary will include class names.

        Returns:
            Detections: A new Detections object.

        Example:
            ```python
            import torch
            import supervision as sv
            from PIL import Image
            from transformers import DetrImageProcessor, DetrForObjectDetection

            processor = DetrImageProcessor.from_pretrained("facebook/detr-resnet-50")
            model = DetrForObjectDetection.from_pretrained("facebook/detr-resnet-50")

            image = Image.open(<SOURCE_IMAGE_PATH>)
            inputs = processor(images=image, return_tensors="pt")

            with torch.no_grad():
                outputs = model(**inputs)

            width, height = image.size
            target_size = torch.tensor([[height, width]])
            results = processor.post_process_object_detection(
                outputs=outputs, target_sizes=target_size)[0]

            detections = sv.Detections.from_transformers(
                transformers_results=results,
                id2label=model.config.id2label
            )
            ```
        """

        if (
            transformers_results.__class__.__name__ == "Tensor"
            or "segmentation" in transformers_results
        ):
            return cls(
                **process_transformers_v5_segmentation_result(
                    transformers_results, id2label
                )
            )

        if "masks" in transformers_results or "png_string" in transformers_results:
            return cls(
                **process_transformers_v4_segmentation_result(
                    transformers_results, id2label
                )
            )

        if "boxes" in transformers_results:
            return cls(
                **process_transformers_detection_result(transformers_results, id2label)
            )

        else:
            raise ValueError(
                "The provided Transformers results do not contain any valid fields."
                " Expected fields are 'boxes', 'masks', 'segments_info' or"
                " 'segmentation'."
            )

    @classmethod
    def from_detectron2(cls, detectron2_results: Any) -> Detections:
        """
        Create a Detections object from the
        [Detectron2](https://github.com/facebookresearch/detectron2) inference result.

        Args:
            detectron2_results (Any): The output of a
                Detectron2 model containing instances with prediction data.

        Returns:
            (Detections): A Detections object containing the bounding boxes,
                class IDs, and confidences of the predictions.

        Example:
            ```python
            import cv2
            import supervision as sv
            from detectron2.engine import DefaultPredictor
            from detectron2.config import get_cfg


            image = cv2.imread(<SOURCE_IMAGE_PATH>)
            cfg = get_cfg()
            cfg.merge_from_file(<CONFIG_PATH>)
            cfg.MODEL.WEIGHTS = <WEIGHTS_PATH>
            predictor = DefaultPredictor(cfg)

            result = predictor(image)
            detections = sv.Detections.from_detectron2(result)
            ```
        """

        return cls(
            xyxy=detectron2_results["instances"].pred_boxes.tensor.cpu().numpy(),
            confidence=detectron2_results["instances"].scores.cpu().numpy(),
            mask=detectron2_results["instances"].pred_masks.cpu().numpy()
            if hasattr(detectron2_results["instances"], "pred_masks")
            else None,
            class_id=detectron2_results["instances"]
            .pred_classes.cpu()
            .numpy()
            .astype(int),
        )

    @classmethod
    def from_inference(cls, roboflow_result: Union[dict, Any]) -> Detections:
        """
        Create a `sv.Detections` object from the [Roboflow](https://roboflow.com/)
        API inference result or the [Inference](https://inference.roboflow.com/)
        package results. This method extracts bounding boxes, class IDs,
        confidences, and class names from the Roboflow API result and encapsulates
        them into a Detections object.

        Args:
            roboflow_result (dict, any): The result from the
                Roboflow API or Inference package containing predictions.

        Returns:
            (Detections): A Detections object containing the bounding boxes, class IDs,
                and confidences of the predictions.

        Example:
            ```python
            import cv2
            import supervision as sv
            from inference import get_model

            image = cv2.imread(<SOURCE_IMAGE_PATH>)
            model = get_model(model_id="yolov8s-640")

            result = model.infer(image)[0]
            detections = sv.Detections.from_inference(result)
            ```
        """
        if hasattr(roboflow_result, "dict"):
            roboflow_result = roboflow_result.dict(exclude_none=True, by_alias=True)
        elif hasattr(roboflow_result, "json"):
            roboflow_result = roboflow_result.json()
        xyxy, confidence, class_id, masks, trackers, data = process_roboflow_result(
            roboflow_result=roboflow_result
        )

        if np.asarray(xyxy).shape[0] == 0:
            empty_detection = cls.empty()
            empty_detection.data = {CLASS_NAME_DATA_FIELD: np.empty(0)}
            return empty_detection

        return cls(
            xyxy=xyxy,
            confidence=confidence,
            class_id=class_id,
            mask=masks,
            tracker_id=trackers,
            data=data,
        )

    @classmethod
    def from_sam(cls, sam_result: List[dict]) -> Detections:
        """
        Creates a Detections instance from
        [Segment Anything Model](https://github.com/facebookresearch/segment-anything)
        inference result.

        Args:
            sam_result (List[dict]): The output Results instance from SAM

        Returns:
            Detections: A new Detections object.

        Example:
            ```python
            import supervision as sv
            from segment_anything import (
                sam_model_registry,
                SamAutomaticMaskGenerator
             )

            sam_model_reg = sam_model_registry[MODEL_TYPE]
            sam = sam_model_reg(checkpoint=CHECKPOINT_PATH).to(device=DEVICE)
            mask_generator = SamAutomaticMaskGenerator(sam)
            sam_result = mask_generator.generate(IMAGE)
            detections = sv.Detections.from_sam(sam_result=sam_result)
            ```
        """

        sorted_generated_masks = sorted(
            sam_result, key=lambda x: x["area"], reverse=True
        )

        xywh = np.array([mask["bbox"] for mask in sorted_generated_masks])
        mask = np.array([mask["segmentation"] for mask in sorted_generated_masks])

        if np.asarray(xywh).shape[0] == 0:
            return cls.empty()

        xyxy = xywh_to_xyxy(xywh=xywh)
        return cls(xyxy=xyxy, mask=mask)

    @classmethod
    def from_azure_analyze_image(
        cls, azure_result: dict, class_map: Optional[Dict[int, str]] = None
    ) -> Detections:
        """
        Creates a Detections instance from [Azure Image Analysis 4.0](
        https://learn.microsoft.com/en-us/azure/ai-services/computer-vision/
        concept-object-detection-40).

        Args:
            azure_result (dict): The result from Azure Image Analysis. It should
                contain detected objects and their bounding box coordinates.
            class_map (Optional[Dict[int, str]]): A mapping ofclass IDs (int) to class
                names (str). If None, a new mapping is created dynamically.

        Returns:
            Detections: A new Detections object.

        Example:
            ```python
            import requests
            import supervision as sv

            image = open(input, "rb").read()

            endpoint = "https://.cognitiveservices.azure.com/"
            subscription_key = ""

            headers = {
                "Content-Type": "application/octet-stream",
                "Ocp-Apim-Subscription-Key": subscription_key
             }

            response = requests.post(endpoint,
                headers=self.headers,
                data=image
             ).json()

            detections = sv.Detections.from_azure_analyze_image(response)
            ```
        """
        if "error" in azure_result:
            raise ValueError(
                f"Azure API returned an error {azure_result['error']['message']}"
            )

        xyxy, confidences, class_ids = [], [], []

        is_dynamic_mapping = class_map is None
        if is_dynamic_mapping:
            class_map = {}

        class_map = {value: key for key, value in class_map.items()}

        for detection in azure_result["objectsResult"]["values"]:
            bbox = detection["boundingBox"]

            tags = detection["tags"]

            x0 = bbox["x"]
            y0 = bbox["y"]
            x1 = x0 + bbox["w"]
            y1 = y0 + bbox["h"]

            for tag in tags:
                confidence = tag["confidence"]
                class_name = tag["name"]
                class_id = class_map.get(class_name, None)

                if is_dynamic_mapping and class_id is None:
                    class_id = len(class_map)
                    class_map[class_name] = class_id

                if class_id is not None:
                    xyxy.append([x0, y0, x1, y1])
                    confidences.append(confidence)
                    class_ids.append(class_id)

        if len(xyxy) == 0:
            return Detections.empty()

        return cls(
            xyxy=np.array(xyxy),
            class_id=np.array(class_ids),
            confidence=np.array(confidences),
        )

    @classmethod
    def from_paddledet(cls, paddledet_result) -> Detections:
        """
        Creates a Detections instance from
            [PaddleDetection](https://github.com/PaddlePaddle/PaddleDetection)
            inference result.

        Args:
            paddledet_result (List[dict]): The output Results instance from PaddleDet

        Returns:
            Detections: A new Detections object.

        Example:
            ```python
            import supervision as sv
            import paddle
            from ppdet.engine import Trainer
            from ppdet.core.workspace import load_config

            weights = ()
            config = ()

            cfg = load_config(config)
            trainer = Trainer(cfg, mode='test')
            trainer.load_weights(weights)

            paddledet_result = trainer.predict([images])[0]

            detections = sv.Detections.from_paddledet(paddledet_result)
            ```
        """

        if np.asarray(paddledet_result["bbox"][:, 2:6]).shape[0] == 0:
            return cls.empty()

        return cls(
            xyxy=paddledet_result["bbox"][:, 2:6],
            confidence=paddledet_result["bbox"][:, 1],
            class_id=paddledet_result["bbox"][:, 0].astype(int),
        )

    @classmethod
    @deprecated(
        "`Detections.from_lmm` property is deprecated and will be removed in "
        "`supervision-0.31.0`. Use Detections.from_vlm instead."
    )
    def from_lmm(
        cls, lmm: Union[LMM, str], result: Union[str, dict], **kwargs: Any
    ) -> Detections:
        """
        Creates a Detections object from the given result string based on the specified
        Large Multimodal Model (LMM).

        Args:
            lmm (Union[LMM, str]): The type of LMM (Large Multimodal Model) to use.
            result (str): The result string containing the detection data.
            **kwargs (Any): Additional keyword arguments required by the specified LMM.

        Returns:
            Detections: A new Detections object.

        Raises:
            ValueError: If the LMM is invalid, required arguments are missing, or
                disallowed arguments are provided.
            ValueError: If the specified LMM is not supported.

        Examples:
            ```python
            import supervision as sv

            paligemma_result = "<loc0256><loc0256><loc0768><loc0768> cat"
            detections = sv.Detections.from_lmm(
                sv.LMM.PALIGEMMA,
                paligemma_result,
                resolution_wh=(1000, 1000),
                classes=['cat', 'dog']
            )
            detections.xyxy
            # array([[250., 250., 750., 750.]])

            detections.class_id
            # array([0])
            ```

        Examples:
            ```python
            import supervision as sv

            qwen_2_5_vl_result = \"\"\"```json
            [
                {"bbox_2d": [139, 768, 315, 954], "label": "cat"},
                {"bbox_2d": [366, 679, 536, 849], "label": "dog"}
            ]
            ```\"\"\"
            detections = sv.Detections.from_lmm(
                sv.LMM.QWEN_2_5_VL,
                qwen_2_5_vl_result,
                input_wh=(1000, 1000),
                resolution_wh=(1000, 1000),
            )
            detections.xyxy
            # array([[139., 768., 315., 954.], [366., 679., 536., 849.]])

            detections.data
            # {'class_name': array(['cat', 'dog'], dtype='<U10')}
            ```

        Examples:
            ```python
            import supervision as sv

            gemini_response_text = \"\"\"```json
                [
                    {"box_2d": [543, 40, 728, 200], "label": "cat", "id": 1},
                    {"box_2d": [653, 352, 820, 522], "label": "dog", "id": 2}
                ]
            ```\"\"\"

            detections = sv.Detections.from_lmm(
                sv.LMM.GOOGLE_GEMINI_2_0,
                gemini_response_text,
                resolution_wh=(IMAGE.size[0], IMAGE.size[1]),
            )

            detections.xyxy
            # array([[543., 40., 728., 200.], [653., 352., 820., 522.]])

            detections.data
            # {'class_name': array(['cat', 'dog'], dtype='<U26')}
            ```
        """

        # filler logic mapping old from_lmm to new from_vlm
        lmm_to_vlm = {
            LMM.PALIGEMMA: VLM.PALIGEMMA,
            LMM.FLORENCE_2: VLM.FLORENCE_2,
            LMM.QWEN_2_5_VL: VLM.QWEN_2_5_VL,
<<<<<<< HEAD
            LMM.DEEPSEEK_VL_2: VLM.DEEPSEEK_VL_2
=======
            LMM.GOOGLE_GEMINI_2_0: VLM.GOOGLE_GEMINI_2_0,
            LMM.GOOGLE_GEMINI_2_0_FLASH: VLM.GOOGLE_GEMINI_2_0_FLASH,
            LMM.GOOGLE_GEMINI_2_5: VLM.GOOGLE_GEMINI_2_5,
            LMM.GOOGLE_GEMINI_2_5_FLASH_PREVIEW: VLM.GOOGLE_GEMINI_2_5_FLASH_PREVIEW,
            LMM.GOOGLE_GEMINI_2_5_PRO_PREVIEW: VLM.GOOGLE_GEMINI_2_5_PRO_PREVIEW,
>>>>>>> 8c581e48
        }

        # (this works even if the LMM enum is wrapped by @deprecated)
        if isinstance(lmm, Enum) and lmm.__class__.__name__ == "LMM":
            vlm = lmm_to_vlm[lmm]

        elif isinstance(lmm, str):
            try:
                lmm_enum = LMM(lmm.lower())
            except ValueError:
                raise ValueError(
                    f"Invalid LMM string '{lmm}'. Must be one of "
                    f"{[m.value for m in LMM]}"
                )
            vlm = lmm_to_vlm[lmm_enum]

        else:
            raise ValueError(
                f"Invalid type for 'lmm': {type(lmm)}. Must be LMM or str."
            )

        return cls.from_vlm(vlm=vlm, result=result, **kwargs)

    @classmethod
    def from_vlm(
        cls, vlm: Union[VLM, str], result: Union[str, dict], **kwargs: Any
    ) -> Detections:
        """
        Creates a Detections object from the given result string based on the specified
<<<<<<< HEAD
        Vision-Language Model (LMM).

        Args:
            vlm (Union[VLM, str]): The type of VLM (Vision-Language Model) to use.
=======
        Vision Language Model (VLM).

        Args:
            vlm (Union[VLM, str]): The type of VLM (Large Multimodal Model) to use.
>>>>>>> 8c581e48
            result (str): The result string containing the detection data.
            **kwargs (Any): Additional keyword arguments required by the specified VLM.

        Returns:
            Detections: A new Detections object.

        Raises:
<<<<<<< HEAD
            ValueError: If the LMM is invalid, required arguments are missing, or
                disallowed arguments are provided.
            ValueError: If the specified LMM is not supported.
=======
            ValueError: If the VLM is invalid, required arguments are missing, or
                disallowed arguments are provided.
            ValueError: If the specified VLM is not supported.
>>>>>>> 8c581e48

        Examples:
            ```python
            import supervision as sv

            paligemma_result = "<loc0256><loc0256><loc0768><loc0768> cat"
            detections = sv.Detections.from_vlm(
                sv.VLM.PALIGEMMA,
                paligemma_result,
                resolution_wh=(1000, 1000),
                classes=['cat', 'dog']
            )
            detections.xyxy
            # array([[250., 250., 750., 750.]])

            detections.class_id
            # array([0])
            ```
<<<<<<< HEAD
=======

        Examples:
            ```python
            import supervision as sv

            qwen_2_5_vl_result = \"\"\"```json
            [
                {"bbox_2d": [139, 768, 315, 954], "label": "cat"},
                {"bbox_2d": [366, 679, 536, 849], "label": "dog"}
            ]
            ```\"\"\"
            detections = sv.Detections.from_vlm(
                sv.VLM.QWEN_2_5_VL,
                qwen_2_5_vl_result,
                input_wh=(1000, 1000),
                resolution_wh=(1000, 1000),
            )
            detections.xyxy
            # array([[139., 768., 315., 954.], [366., 679., 536., 849.]])

            detections.data
            # {'class_name': array(['cat', 'dog'], dtype='<U10')}
            ```

        Examples:
            ```python
            import supervision as sv

            gemini_response_text = \"\"\"```json
                [
                    {"box_2d": [543, 40, 728, 200], "label": "cat", "id": 1},
                    {"box_2d": [653, 352, 820, 522], "label": "dog", "id": 2}
                ]
            ```\"\"\"

            detections = sv.Detections.from_vlm(
                sv.VLM.GOOGLE_GEMINI_2_0,
                gemini_response_text,
                resolution_wh=(IMAGE.size[0], IMAGE.size[1]),
            )

            detections.xyxy
            # array([[543., 40., 728., 200.], [653., 352., 820., 522.]])

            detections.data
            # {'class_name': array(['cat', 'dog'], dtype='<U26')}
            ```
>>>>>>> 8c581e48
        """
        vlm = validate_vlm_parameters(vlm, result, kwargs)

        if vlm == VLM.PALIGEMMA:
            xyxy, class_id, class_name = from_paligemma(result, **kwargs)
            data = {CLASS_NAME_DATA_FIELD: class_name}
            return cls(xyxy=xyxy, class_id=class_id, data=data)

        if vlm == VLM.QWEN_2_5_VL:
            xyxy, class_id, class_name = from_qwen_2_5_vl(result, **kwargs)
            data = {CLASS_NAME_DATA_FIELD: class_name}
            return cls(xyxy=xyxy, class_id=class_id, data=data)

        if vlm == VLM.DEEPSEEK_VL_2:
            xyxy, class_id, class_name = from_deepseek_vl_2(result, **kwargs)
            data = {CLASS_NAME_DATA_FIELD: class_name}
            return cls(xyxy=xyxy, class_id=class_id, data=data)

        if vlm == VLM.FLORENCE_2:
            xyxy, labels, mask, xyxyxyxy = from_florence_2(result, **kwargs)
            if len(xyxy) == 0:
                return cls.empty()

            data = {}
            if labels is not None:
                data[CLASS_NAME_DATA_FIELD] = labels
            if xyxyxyxy is not None:
                data[ORIENTED_BOX_COORDINATES] = xyxyxyxy

            return cls(xyxy=xyxy, mask=mask, data=data)

        if (
            vlm == VLM.GOOGLE_GEMINI_2_0
            or vlm == VLM.GOOGLE_GEMINI_2_5
            or vlm == VLM.GOOGLE_GEMINI_2_5_FLASH_PREVIEW
            or vlm == VLM.GOOGLE_GEMINI_2_5_PRO_PREVIEW
        ):
            xyxy, class_name = from_google_gemini(result, **kwargs)
            data = {CLASS_NAME_DATA_FIELD: class_name}
            return cls(xyxy=xyxy, data=data)

        return cls.empty()

    @classmethod
    def from_easyocr(cls, easyocr_results: list) -> Detections:
        """
        Create a Detections object from the
        [EasyOCR](https://github.com/JaidedAI/EasyOCR) result.

        Results are placed in the `data` field with the key `"class_name"`.

        Args:
            easyocr_results (List): The output Results instance from EasyOCR

        Returns:
            Detections: A new Detections object.

        Example:
            ```python
            import supervision as sv
            import easyocr

            reader = easyocr.Reader(['en'])
            results = reader.readtext(<SOURCE_IMAGE_PATH>)
            detections = sv.Detections.from_easyocr(results)
            detected_text = detections["class_name"]
            ```
        """
        if len(easyocr_results) == 0:
            return cls.empty()

        bbox = np.array([result[0] for result in easyocr_results])
        xyxy = np.hstack((np.min(bbox, axis=1), np.max(bbox, axis=1)))
        confidence = np.array(
            [
                result[2] if len(result) > 2 and result[2] else 0
                for result in easyocr_results
            ]
        )
        ocr_text = np.array([result[1] for result in easyocr_results])

        return cls(
            xyxy=xyxy.astype(np.float32),
            confidence=confidence.astype(np.float32),
            data={
                CLASS_NAME_DATA_FIELD: ocr_text,
            },
        )

    @classmethod
    def from_ncnn(cls, ncnn_results) -> Detections:
        """
        Creates a Detections instance from the
        [ncnn](https://github.com/Tencent/ncnn) inference result.
        Supports object detection models.

        Arguments:
            ncnn_results (dict): The output Results instance from ncnn.

        Returns:
            Detections: A new Detections object.

        Example:
            ```python
            import cv2
            from ncnn.model_zoo import get_model
            import supervision as sv

            image = cv2.imread(<SOURCE_IMAGE_PATH>)
            model = get_model(
                "yolov8s",
                target_size=640
                prob_threshold=0.5,
                nms_threshold=0.45,
                num_threads=4,
                use_gpu=True,
                )
            result = model(image)
            detections = sv.Detections.from_ncnn(result)
            ```
        """

        xywh, confidences, class_ids = [], [], []

        if len(ncnn_results) == 0:
            return cls.empty()

        for ncnn_result in ncnn_results:
            rect = ncnn_result.rect
            xywh.append(
                [
                    rect.x.astype(np.float32),
                    rect.y.astype(np.float32),
                    rect.w.astype(np.float32),
                    rect.h.astype(np.float32),
                ]
            )

            confidences.append(ncnn_result.prob)
            class_ids.append(ncnn_result.label)

        return cls(
            xyxy=xywh_to_xyxy(np.array(xywh, dtype=np.float32)),
            confidence=np.array(confidences, dtype=np.float32),
            class_id=np.array(class_ids, dtype=int),
        )

    @classmethod
    def empty(cls) -> Detections:
        """
        Create an empty Detections object with no bounding boxes,
            confidences, or class IDs.

        Returns:
            (Detections): An empty Detections object.

        Example:
            ```python
            from supervision import Detections

            empty_detections = Detections.empty()
            ```
        """
        return cls(
            xyxy=np.empty((0, 4), dtype=np.float32),
            confidence=np.array([], dtype=np.float32),
            class_id=np.array([], dtype=int),
        )

    def is_empty(self) -> bool:
        """
        Returns `True` if the `Detections` object is considered empty.
        """
        empty_detections = Detections.empty()
        empty_detections.data = self.data
        empty_detections.metadata = self.metadata
        return self == empty_detections

    @classmethod
    def merge(cls, detections_list: List[Detections]) -> Detections:
        """
        Merge a list of Detections objects into a single Detections object.

        This method takes a list of Detections objects and combines their
        respective fields (`xyxy`, `mask`, `confidence`, `class_id`, and `tracker_id`)
        into a single Detections object.

        For example, if merging Detections with 3 and 4 detected objects, this method
        will return a Detections with 7 objects (7 entries in `xyxy`, `mask`, etc).

        !!! Note

            When merging, empty `Detections` objects are ignored.

        Args:
            detections_list (List[Detections]): A list of Detections objects to merge.

        Returns:
            (Detections): A single Detections object containing
                the merged data from the input list.

        Example:
            ```python
            import numpy as np
            import supervision as sv

            detections_1 = sv.Detections(
                xyxy=np.array([[15, 15, 100, 100], [200, 200, 300, 300]]),
                class_id=np.array([1, 2]),
                data={'feature_vector': np.array([0.1, 0.2])}
            )

            detections_2 = sv.Detections(
                xyxy=np.array([[30, 30, 120, 120]]),
                class_id=np.array([1]),
                data={'feature_vector': np.array([0.3])}
            )

            merged_detections = sv.Detections.merge([detections_1, detections_2])

            merged_detections.xyxy
            array([[ 15,  15, 100, 100],
                   [200, 200, 300, 300],
                   [ 30,  30, 120, 120]])

            merged_detections.class_id
            array([1, 2, 1])

            merged_detections.data['feature_vector']
            array([0.1, 0.2, 0.3])
            ```
        """
        detections_list = [
            detections for detections in detections_list if not detections.is_empty()
        ]

        if len(detections_list) == 0:
            return Detections.empty()

        for detections in detections_list:
            validate_detections_fields(
                xyxy=detections.xyxy,
                mask=detections.mask,
                confidence=detections.confidence,
                class_id=detections.class_id,
                tracker_id=detections.tracker_id,
                data=detections.data,
            )

        xyxy = np.vstack([d.xyxy for d in detections_list])

        def stack_or_none(name: str):
            if all(d.__getattribute__(name) is None for d in detections_list):
                return None
            if any(d.__getattribute__(name) is None for d in detections_list):
                raise ValueError(f"All or none of the '{name}' fields must be None")
            return (
                np.vstack([d.__getattribute__(name) for d in detections_list])
                if name == "mask"
                else np.hstack([d.__getattribute__(name) for d in detections_list])
            )

        mask = stack_or_none("mask")
        confidence = stack_or_none("confidence")
        class_id = stack_or_none("class_id")
        tracker_id = stack_or_none("tracker_id")

        data = merge_data([d.data for d in detections_list])

        metadata_list = [detections.metadata for detections in detections_list]
        metadata = merge_metadata(metadata_list)

        return cls(
            xyxy=xyxy,
            mask=mask,
            confidence=confidence,
            class_id=class_id,
            tracker_id=tracker_id,
            data=data,
            metadata=metadata,
        )

    def get_anchors_coordinates(self, anchor: Position) -> np.ndarray:
        """
        Calculates and returns the coordinates of a specific anchor point
        within the bounding boxes defined by the `xyxy` attribute. The anchor
        point can be any of the predefined positions in the `Position` enum,
        such as `CENTER`, `CENTER_LEFT`, `BOTTOM_RIGHT`, etc.

        Args:
            anchor (Position): An enum specifying the position of the anchor point
                within the bounding box. Supported positions are defined in the
                `Position` enum.

        Returns:
            np.ndarray: An array of shape `(n, 2)`, where `n` is the number of bounding
                boxes. Each row contains the `[x, y]` coordinates of the specified
                anchor point for the corresponding bounding box.

        Raises:
            ValueError: If the provided `anchor` is not supported.
        """
        if anchor == Position.CENTER:
            return np.array(
                [
                    (self.xyxy[:, 0] + self.xyxy[:, 2]) / 2,
                    (self.xyxy[:, 1] + self.xyxy[:, 3]) / 2,
                ]
            ).transpose()
        elif anchor == Position.CENTER_OF_MASS:
            if self.mask is None:
                raise ValueError(
                    "Cannot use `Position.CENTER_OF_MASS` without a detection mask."
                )
            return calculate_masks_centroids(masks=self.mask)
        elif anchor == Position.CENTER_LEFT:
            return np.array(
                [
                    self.xyxy[:, 0],
                    (self.xyxy[:, 1] + self.xyxy[:, 3]) / 2,
                ]
            ).transpose()
        elif anchor == Position.CENTER_RIGHT:
            return np.array(
                [
                    self.xyxy[:, 2],
                    (self.xyxy[:, 1] + self.xyxy[:, 3]) / 2,
                ]
            ).transpose()
        elif anchor == Position.BOTTOM_CENTER:
            return np.array(
                [(self.xyxy[:, 0] + self.xyxy[:, 2]) / 2, self.xyxy[:, 3]]
            ).transpose()
        elif anchor == Position.BOTTOM_LEFT:
            return np.array([self.xyxy[:, 0], self.xyxy[:, 3]]).transpose()
        elif anchor == Position.BOTTOM_RIGHT:
            return np.array([self.xyxy[:, 2], self.xyxy[:, 3]]).transpose()
        elif anchor == Position.TOP_CENTER:
            return np.array(
                [(self.xyxy[:, 0] + self.xyxy[:, 2]) / 2, self.xyxy[:, 1]]
            ).transpose()
        elif anchor == Position.TOP_LEFT:
            return np.array([self.xyxy[:, 0], self.xyxy[:, 1]]).transpose()
        elif anchor == Position.TOP_RIGHT:
            return np.array([self.xyxy[:, 2], self.xyxy[:, 1]]).transpose()

        raise ValueError(f"{anchor} is not supported.")

    def __getitem__(
        self, index: Union[int, slice, List[int], np.ndarray, str]
    ) -> Union[Detections, List, np.ndarray, None]:
        """
        Get a subset of the Detections object or access an item from its data field.

        When provided with an integer, slice, list of integers, or a numpy array, this
        method returns a new Detections object that represents a subset of the original
        detections. When provided with a string, it accesses the corresponding item in
        the data dictionary.

        Args:
            index (Union[int, slice, List[int], np.ndarray, str]): The index, indices,
                or key to access a subset of the Detections or an item from the data.

        Returns:
            Union[Detections, Any]: A subset of the Detections object or an item from
                the data field.

        Example:
            ```python
            import supervision as sv

            detections = sv.Detections()

            first_detection = detections[0]
            first_10_detections = detections[0:10]
            some_detections = detections[[0, 2, 4]]
            class_0_detections = detections[detections.class_id == 0]
            high_confidence_detections = detections[detections.confidence > 0.5]

            feature_vector = detections['feature_vector']
            ```
        """
        if isinstance(index, str):
            return self.data.get(index)
        if self.is_empty():
            return self
        if isinstance(index, int):
            index = [index]
        return Detections(
            xyxy=self.xyxy[index],
            mask=self.mask[index] if self.mask is not None else None,
            confidence=self.confidence[index] if self.confidence is not None else None,
            class_id=self.class_id[index] if self.class_id is not None else None,
            tracker_id=self.tracker_id[index] if self.tracker_id is not None else None,
            data=get_data_item(self.data, index),
            metadata=self.metadata,
        )

    def __setitem__(self, key: str, value: Union[np.ndarray, List]):
        """
        Set a value in the data dictionary of the Detections object.

        Args:
            key (str): The key in the data dictionary to set.
            value (Union[np.ndarray, List]): The value to set for the key.

        Example:
            ```python
            import cv2
            import supervision as sv
            from ultralytics import YOLO

            image = cv2.imread(<SOURCE_IMAGE_PATH>)
            model = YOLO('yolov8s.pt')

            result = model(image)[0]
            detections = sv.Detections.from_ultralytics(result)

            detections['names'] = [
                 model.model.names[class_id]
                 for class_id
                 in detections.class_id
             ]
            ```
        """
        if not isinstance(value, (np.ndarray, list)):
            raise TypeError("Value must be a np.ndarray or a list")

        if isinstance(value, list):
            value = np.array(value)

        self.data[key] = value

    @property
    def area(self) -> np.ndarray:
        """
        Calculate the area of each detection in the set of object detections.
        If masks field is defined property returns are of each mask.
        If only box is given property return area of each box.

        Returns:
          np.ndarray: An array of floats containing the area of each detection
            in the format of `(area_1, area_2, , area_n)`,
            where n is the number of detections.
        """
        if self.mask is not None:
            return np.array([np.sum(mask) for mask in self.mask])
        else:
            return self.box_area

    @property
    def box_area(self) -> np.ndarray:
        """
        Calculate the area of each bounding box in the set of object detections.

        Returns:
            np.ndarray: An array of floats containing the area of each bounding
                box in the format of `(area_1, area_2, , area_n)`,
                where n is the number of detections.
        """
        return (self.xyxy[:, 3] - self.xyxy[:, 1]) * (self.xyxy[:, 2] - self.xyxy[:, 0])

    def with_nms(
        self, threshold: float = 0.5, class_agnostic: bool = False
    ) -> Detections:
        """
        Performs non-max suppression on detection set. If the detections result
        from a segmentation model, the IoU mask is applied. Otherwise, box IoU is used.

        Args:
            threshold (float): The intersection-over-union threshold
                to use for non-maximum suppression. I'm the lower the value the more
                restrictive the NMS becomes. Defaults to 0.5.
            class_agnostic (bool): Whether to perform class-agnostic
                non-maximum suppression. If True, the class_id of each detection
                will be ignored. Defaults to False.

        Returns:
            Detections: A new Detections object containing the subset of detections
                after non-maximum suppression.

        Raises:
            AssertionError: If `confidence` is None and class_agnostic is False.
                If `class_id` is None and class_agnostic is False.
        """
        if len(self) == 0:
            return self

        assert self.confidence is not None, (
            "Detections confidence must be given for NMS to be executed."
        )

        if class_agnostic:
            predictions = np.hstack((self.xyxy, self.confidence.reshape(-1, 1)))
        else:
            assert self.class_id is not None, (
                "Detections class_id must be given for NMS to be executed. If you"
                " intended to perform class agnostic NMS set class_agnostic=True."
            )
            predictions = np.hstack(
                (
                    self.xyxy,
                    self.confidence.reshape(-1, 1),
                    self.class_id.reshape(-1, 1),
                )
            )

        if self.mask is not None:
            indices = mask_non_max_suppression(
                predictions=predictions, masks=self.mask, iou_threshold=threshold
            )
        else:
            indices = box_non_max_suppression(
                predictions=predictions, iou_threshold=threshold
            )

        return self[indices]

    def with_nmm(
        self, threshold: float = 0.5, class_agnostic: bool = False
    ) -> Detections:
        """
        Perform non-maximum merging on the current set of object detections.

        Args:
            threshold (float): The intersection-over-union threshold
                to use for non-maximum merging. Defaults to 0.5.
            class_agnostic (bool): Whether to perform class-agnostic
                non-maximum merging. If True, the class_id of each detection
                will be ignored. Defaults to False.

        Returns:
            Detections: A new Detections object containing the subset of detections
                after non-maximum merging.

        Raises:
            AssertionError: If `confidence` is None or `class_id` is None and
                class_agnostic is False.

        ![non-max-merging](https://media.roboflow.com/supervision-docs/non-max-merging.png){ align=center width="800" }
        """  # noqa: E501 // docs
        if len(self) == 0:
            return self

        assert self.confidence is not None, (
            "Detections confidence must be given for NMM to be executed."
        )

        if class_agnostic:
            predictions = np.hstack((self.xyxy, self.confidence.reshape(-1, 1)))
        else:
            assert self.class_id is not None, (
                "Detections class_id must be given for NMM to be executed. If you"
                " intended to perform class agnostic NMM set class_agnostic=True."
            )
            predictions = np.hstack(
                (
                    self.xyxy,
                    self.confidence.reshape(-1, 1),
                    self.class_id.reshape(-1, 1),
                )
            )

        merge_groups = box_non_max_merge(
            predictions=predictions, iou_threshold=threshold
        )

        result = []
        for merge_group in merge_groups:
            unmerged_detections = [self[i] for i in merge_group]
            merged_detections = merge_inner_detections_objects(
                unmerged_detections, threshold
            )
            result.append(merged_detections)

        return Detections.merge(result)


def merge_inner_detection_object_pair(
    detections_1: Detections, detections_2: Detections
) -> Detections:
    """
    Merges two Detections object into a single Detections object.
    Assumes each Detections contains exactly one object.

    A `winning` detection is determined based on the confidence score of the two
    input detections. This winning detection is then used to specify which
    `class_id`, `tracker_id`, and `data` to include in the merged Detections object.

    The resulting `confidence` of the merged object is calculated by the weighted
    contribution of ea detection to the merged object.
    The bounding boxes and masks of the two input detections are merged into a
    single bounding box and mask, respectively.

    Args:
        detections_1 (Detections):
            The first Detections object
        detections_2 (Detections):
            The second Detections object

    Returns:
        Detections: A new Detections object, with merged attributes.

    Raises:
        ValueError: If the input Detections objects do not have exactly 1 detected
            object.

    Example:
        ```python
        import cv2
        import supervision as sv
        from inference import get_model

        image = cv2.imread(<SOURCE_IMAGE_PATH>)
        model = get_model(model_id="yolov8s-640")

        result = model.infer(image)[0]
        detections = sv.Detections.from_inference(result)

        merged_detections = merge_object_detection_pair(
            detections[0], detections[1])
        ```
    """
    if len(detections_1) != 1 or len(detections_2) != 1:
        raise ValueError("Both Detections should have exactly 1 detected object.")

    validate_fields_both_defined_or_none(detections_1, detections_2)

    xyxy_1 = detections_1.xyxy[0]
    xyxy_2 = detections_2.xyxy[0]
    if detections_1.confidence is None and detections_2.confidence is None:
        merged_confidence = None
    else:
        detection_1_area = (xyxy_1[2] - xyxy_1[0]) * (xyxy_1[3] - xyxy_1[1])
        detections_2_area = (xyxy_2[2] - xyxy_2[0]) * (xyxy_2[3] - xyxy_2[1])
        merged_confidence = (
            detection_1_area * detections_1.confidence[0]
            + detections_2_area * detections_2.confidence[0]
        ) / (detection_1_area + detections_2_area)
        merged_confidence = np.array([merged_confidence])

    merged_x1, merged_y1 = np.minimum(xyxy_1[:2], xyxy_2[:2])
    merged_x2, merged_y2 = np.maximum(xyxy_1[2:], xyxy_2[2:])
    merged_xyxy = np.array([[merged_x1, merged_y1, merged_x2, merged_y2]])

    if detections_1.mask is None and detections_2.mask is None:
        merged_mask = None
    else:
        merged_mask = np.logical_or(detections_1.mask, detections_2.mask)

    if detections_1.confidence is None and detections_2.confidence is None:
        winning_detection = detections_1
    elif detections_1.confidence[0] >= detections_2.confidence[0]:
        winning_detection = detections_1
    else:
        winning_detection = detections_2

    metadata = merge_metadata([detections_1.metadata, detections_2.metadata])

    return Detections(
        xyxy=merged_xyxy,
        mask=merged_mask,
        confidence=merged_confidence,
        class_id=winning_detection.class_id,
        tracker_id=winning_detection.tracker_id,
        data=winning_detection.data,
        metadata=metadata,
    )


def merge_inner_detections_objects(
    detections: List[Detections], threshold=0.5
) -> Detections:
    """
    Given N detections each of length 1 (exactly one object inside), combine them into a
    single detection object of length 1. The contained inner object will be the merged
    result of all the input detections.

    For example, this lets you merge N boxes into one big box, N masks into one mask,
    etc.
    """
    detections_1 = detections[0]
    for detections_2 in detections[1:]:
        box_iou = box_iou_batch(detections_1.xyxy, detections_2.xyxy)[0]
        if box_iou < threshold:
            break
        detections_1 = merge_inner_detection_object_pair(detections_1, detections_2)
    return detections_1


def validate_fields_both_defined_or_none(
    detections_1: Detections, detections_2: Detections
) -> None:
    """
    Verify that for each optional field in the Detections, both instances either have
    the field set to None or both have it set to non-None values.

    `data` field is ignored.

    Raises:
        ValueError: If one field is None and the other is not, for any of the fields.
    """
    attributes = get_instance_variables(detections_1)
    for attribute in attributes:
        value_1 = getattr(detections_1, attribute)
        value_2 = getattr(detections_2, attribute)

        if (value_1 is None) != (value_2 is None):
            raise ValueError(
                f"Field '{attribute}' should be consistently None or not None in both "
                "Detections."
            )<|MERGE_RESOLUTION|>--- conflicted
+++ resolved
@@ -899,15 +899,10 @@
             LMM.PALIGEMMA: VLM.PALIGEMMA,
             LMM.FLORENCE_2: VLM.FLORENCE_2,
             LMM.QWEN_2_5_VL: VLM.QWEN_2_5_VL,
-<<<<<<< HEAD
-            LMM.DEEPSEEK_VL_2: VLM.DEEPSEEK_VL_2
-=======
+            LMM.DEEPSEEK_VL_2: VLM.DEEPSEEK_VL_2,
             LMM.GOOGLE_GEMINI_2_0: VLM.GOOGLE_GEMINI_2_0,
-            LMM.GOOGLE_GEMINI_2_0_FLASH: VLM.GOOGLE_GEMINI_2_0_FLASH,
             LMM.GOOGLE_GEMINI_2_5: VLM.GOOGLE_GEMINI_2_5,
-            LMM.GOOGLE_GEMINI_2_5_FLASH_PREVIEW: VLM.GOOGLE_GEMINI_2_5_FLASH_PREVIEW,
-            LMM.GOOGLE_GEMINI_2_5_PRO_PREVIEW: VLM.GOOGLE_GEMINI_2_5_PRO_PREVIEW,
->>>>>>> 8c581e48
+
         }
 
         # (this works even if the LMM enum is wrapped by @deprecated)
@@ -937,17 +932,10 @@
     ) -> Detections:
         """
         Creates a Detections object from the given result string based on the specified
-<<<<<<< HEAD
-        Vision-Language Model (LMM).
-
-        Args:
-            vlm (Union[VLM, str]): The type of VLM (Vision-Language Model) to use.
-=======
         Vision Language Model (VLM).
 
         Args:
             vlm (Union[VLM, str]): The type of VLM (Large Multimodal Model) to use.
->>>>>>> 8c581e48
             result (str): The result string containing the detection data.
             **kwargs (Any): Additional keyword arguments required by the specified VLM.
 
@@ -955,15 +943,9 @@
             Detections: A new Detections object.
 
         Raises:
-<<<<<<< HEAD
-            ValueError: If the LMM is invalid, required arguments are missing, or
-                disallowed arguments are provided.
-            ValueError: If the specified LMM is not supported.
-=======
             ValueError: If the VLM is invalid, required arguments are missing, or
                 disallowed arguments are provided.
             ValueError: If the specified VLM is not supported.
->>>>>>> 8c581e48
 
         Examples:
             ```python
@@ -982,8 +964,6 @@
             detections.class_id
             # array([0])
             ```
-<<<<<<< HEAD
-=======
 
         Examples:
             ```python
@@ -1031,7 +1011,6 @@
             detections.data
             # {'class_name': array(['cat', 'dog'], dtype='<U26')}
             ```
->>>>>>> 8c581e48
         """
         vlm = validate_vlm_parameters(vlm, result, kwargs)
 
