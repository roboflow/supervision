from __future__ import annotations

from collections.abc import Iterator
from dataclasses import dataclass, field
from enum import Enum
<<<<<<< HEAD
from typing import Any
=======
from functools import reduce
from typing import Any, Dict, Iterator, List, Optional, Tuple, Union
>>>>>>> 71e7c3e1

import numpy as np

from supervision.config import (
    CLASS_NAME_DATA_FIELD,
    ORIENTED_BOX_COORDINATES,
)
from supervision.detection.overlap_filter import (
    box_non_max_merge,
    box_non_max_suppression,
    mask_non_max_merge,
    mask_non_max_suppression,
)
from supervision.detection.tools.transformers import (
    process_transformers_detection_result,
    process_transformers_v4_segmentation_result,
    process_transformers_v5_segmentation_result,
)
from supervision.detection.utils import (
    OverlapMetric,
    box_iou_batch,
    calculate_masks_centroids,
    extract_ultralytics_masks,
    get_data_item,
    is_data_equal,
    is_metadata_equal,
    mask_iou_batch,
    mask_to_xyxy,
    merge_data,
    merge_metadata,
    process_roboflow_result,
    xywh_to_xyxy,
)
from supervision.detection.vlm import (
    LMM,
    VLM,
    from_florence_2,
    from_google_gemini_2_0,
    from_google_gemini_2_5,
    from_moondream,
    from_paligemma,
    from_qwen_2_5_vl,
    validate_vlm_parameters,
)
from supervision.geometry.core import Position
from supervision.utils.internal import deprecated, get_instance_variables
from supervision.validators import validate_detections_fields


@dataclass
class Detections:
    """
    The `sv.Detections` class in the Supervision library standardizes results from
    various object detection and segmentation models into a consistent format. This
    class simplifies data manipulation and filtering, providing a uniform API for
    integration with Supervision [trackers](/trackers/), [annotators](/latest/detection/annotators/), and [tools](/detection/tools/line_zone/).

    === "Inference"

        Use [`sv.Detections.from_inference`](/detection/core/#supervision.detection.core.Detections.from_inference)
        method, which accepts model results from both detection and segmentation models.

        ```python
        import cv2
        import supervision as sv
        from inference import get_model

        model = get_model(model_id="yolov8n-640")
        image = cv2.imread(<SOURCE_IMAGE_PATH>)
        results = model.infer(image)[0]
        detections = sv.Detections.from_inference(results)
        ```

    === "Ultralytics"

        Use [`sv.Detections.from_ultralytics`](/detection/core/#supervision.detection.core.Detections.from_ultralytics)
        method, which accepts model results from both detection and segmentation models.

        ```python
        import cv2
        import supervision as sv
        from ultralytics import YOLO

        model = YOLO("yolov8n.pt")
        image = cv2.imread(<SOURCE_IMAGE_PATH>)
        results = model(image)[0]
        detections = sv.Detections.from_ultralytics(results)
        ```

    === "Transformers"

        Use [`sv.Detections.from_transformers`](/detection/core/#supervision.detection.core.Detections.from_transformers)
        method, which accepts model results from both detection and segmentation models.

        ```python
        import torch
        import supervision as sv
        from PIL import Image
        from transformers import DetrImageProcessor, DetrForObjectDetection

        processor = DetrImageProcessor.from_pretrained("facebook/detr-resnet-50")
        model = DetrForObjectDetection.from_pretrained("facebook/detr-resnet-50")

        image = Image.open(<SOURCE_IMAGE_PATH>)
        inputs = processor(images=image, return_tensors="pt")

        with torch.no_grad():
            outputs = model(**inputs)

        width, height = image.size
        target_size = torch.tensor([[height, width]])
        results = processor.post_process_object_detection(
            outputs=outputs, target_sizes=target_size)[0]
        detections = sv.Detections.from_transformers(
            transformers_results=results,
            id2label=model.config.id2label)
        ```

    Attributes:
        xyxy (np.ndarray): An array of shape `(n, 4)` containing
            the bounding boxes coordinates in format `[x1, y1, x2, y2]`
        mask: (Optional[np.ndarray]): An array of shape
            `(n, H, W)` containing the segmentation masks (`bool` data type).
        confidence (Optional[np.ndarray]): An array of shape
            `(n,)` containing the confidence scores of the detections.
        class_id (Optional[np.ndarray]): An array of shape
            `(n,)` containing the class ids of the detections.
        tracker_id (Optional[np.ndarray]): An array of shape
            `(n,)` containing the tracker ids of the detections.
        data (Dict[str, Union[np.ndarray, List]]): A dictionary containing additional
            data where each key is a string representing the data type, and the value
            is either a NumPy array or a list of corresponding data.
        metadata (Dict[str, Any]): A dictionary containing collection-level metadata
            that applies to the entire set of detections. This may include information such
            as the video name, camera parameters, timestamp, or other global metadata.
    """  # noqa: E501 // docs

    xyxy: np.ndarray
    mask: np.ndarray | None = None
    confidence: np.ndarray | None = None
    class_id: np.ndarray | None = None
    tracker_id: np.ndarray | None = None
    data: dict[str, np.ndarray | list] = field(default_factory=dict)
    metadata: dict[str, Any] = field(default_factory=dict)

    def __post_init__(self):
        validate_detections_fields(
            xyxy=self.xyxy,
            mask=self.mask,
            confidence=self.confidence,
            class_id=self.class_id,
            tracker_id=self.tracker_id,
            data=self.data,
        )

    def __len__(self):
        """
        Returns the number of detections in the Detections object.
        """
        return len(self.xyxy)

    def __iter__(
        self,
    ) -> Iterator[
        tuple[
            np.ndarray,
            np.ndarray | None,
            float | None,
            int | None,
            int | None,
            dict[str, np.ndarray | list],
        ]
    ]:
        """
        Iterates over the Detections object and yield a tuple of
        `(xyxy, mask, confidence, class_id, tracker_id, data)` for each detection.
        """
        for i in range(len(self.xyxy)):
            yield (
                self.xyxy[i],
                self.mask[i] if self.mask is not None else None,
                self.confidence[i] if self.confidence is not None else None,
                self.class_id[i] if self.class_id is not None else None,
                self.tracker_id[i] if self.tracker_id is not None else None,
                get_data_item(self.data, i),
            )

    def __eq__(self, other: Detections):
        return all(
            [
                np.array_equal(self.xyxy, other.xyxy),
                np.array_equal(self.mask, other.mask),
                np.array_equal(self.class_id, other.class_id),
                np.array_equal(self.confidence, other.confidence),
                np.array_equal(self.tracker_id, other.tracker_id),
                is_data_equal(self.data, other.data),
                is_metadata_equal(self.metadata, other.metadata),
            ]
        )

    @classmethod
    def from_yolov5(cls, yolov5_results) -> Detections:
        """
        Creates a Detections instance from a
        [YOLOv5](https://github.com/ultralytics/yolov5) inference result.

        Args:
            yolov5_results (yolov5.models.common.Detections):
                The output Detections instance from YOLOv5

        Returns:
            Detections: A new Detections object.

        Example:
            ```python
            import cv2
            import torch
            import supervision as sv

            image = cv2.imread(<SOURCE_IMAGE_PATH>)
            model = torch.hub.load('ultralytics/yolov5', 'yolov5s')
            result = model(image)
            detections = sv.Detections.from_yolov5(result)
            ```
        """
        yolov5_detections_predictions = yolov5_results.pred[0].cpu().cpu().numpy()

        return cls(
            xyxy=yolov5_detections_predictions[:, :4],
            confidence=yolov5_detections_predictions[:, 4],
            class_id=yolov5_detections_predictions[:, 5].astype(int),
        )

    @classmethod
    def from_ultralytics(cls, ultralytics_results) -> Detections:
        """
        Creates a `sv.Detections` instance from a
        [YOLOv8](https://github.com/ultralytics/ultralytics) inference result.

        !!! Note

            `from_ultralytics` is compatible with
            [detection](https://docs.ultralytics.com/tasks/detect/),
            [segmentation](https://docs.ultralytics.com/tasks/segment/), and
            [OBB](https://docs.ultralytics.com/tasks/obb/) models.

        Args:
            ultralytics_results (ultralytics.yolo.engine.results.Results):
                The output Results instance from Ultralytics

        Returns:
            Detections: A new Detections object.

        Example:
            ```python
            import cv2
            import supervision as sv
            from ultralytics import YOLO

            image = cv2.imread(<SOURCE_IMAGE_PATH>)
            model = YOLO('yolov8s.pt')
            results = model(image)[0]
            detections = sv.Detections.from_ultralytics(results)
            ```
        """

        if hasattr(ultralytics_results, "obb") and ultralytics_results.obb is not None:
            class_id = ultralytics_results.obb.cls.cpu().numpy().astype(int)
            class_names = np.array([ultralytics_results.names[i] for i in class_id])
            oriented_box_coordinates = ultralytics_results.obb.xyxyxyxy.cpu().numpy()
            return cls(
                xyxy=ultralytics_results.obb.xyxy.cpu().numpy(),
                confidence=ultralytics_results.obb.conf.cpu().numpy(),
                class_id=class_id,
                tracker_id=ultralytics_results.obb.id.int().cpu().numpy()
                if ultralytics_results.obb.id is not None
                else None,
                data={
                    ORIENTED_BOX_COORDINATES: oriented_box_coordinates,
                    CLASS_NAME_DATA_FIELD: class_names,
                },
            )

        if hasattr(ultralytics_results, "boxes") and ultralytics_results.boxes is None:
            masks = extract_ultralytics_masks(ultralytics_results)
            return cls(
                xyxy=mask_to_xyxy(masks),
                mask=masks,
                class_id=np.arange(len(ultralytics_results)),
            )

        class_id = ultralytics_results.boxes.cls.cpu().numpy().astype(int)
        class_names = np.array([ultralytics_results.names[i] for i in class_id])
        return cls(
            xyxy=ultralytics_results.boxes.xyxy.cpu().numpy(),
            confidence=ultralytics_results.boxes.conf.cpu().numpy(),
            class_id=class_id,
            mask=extract_ultralytics_masks(ultralytics_results),
            tracker_id=ultralytics_results.boxes.id.int().cpu().numpy()
            if ultralytics_results.boxes.id is not None
            else None,
            data={CLASS_NAME_DATA_FIELD: class_names},
        )

    @classmethod
    def from_yolo_nas(cls, yolo_nas_results) -> Detections:
        """
        Creates a Detections instance from a
        [YOLO-NAS](https://github.com/Deci-AI/super-gradients/blob/master/YOLONAS.md)
        inference result.

        Args:
            yolo_nas_results (ImageDetectionPrediction):
                The output Results instance from YOLO-NAS
                ImageDetectionPrediction is coming from
                'super_gradients.training.models.prediction_results'

        Returns:
            Detections: A new Detections object.

        Example:
            ```python
            import cv2
            from super_gradients.training import models
            import supervision as sv

            image = cv2.imread(<SOURCE_IMAGE_PATH>)
            model = models.get('yolo_nas_l', pretrained_weights="coco")

            result = list(model.predict(image, conf=0.35))[0]
            detections = sv.Detections.from_yolo_nas(result)
            ```
        """
        if np.asarray(yolo_nas_results.prediction.bboxes_xyxy).shape[0] == 0:
            return cls.empty()

        return cls(
            xyxy=yolo_nas_results.prediction.bboxes_xyxy,
            confidence=yolo_nas_results.prediction.confidence,
            class_id=yolo_nas_results.prediction.labels.astype(int),
        )

    @classmethod
    def from_tensorflow(
        cls, tensorflow_results: dict, resolution_wh: tuple
    ) -> Detections:
        """
        Creates a Detections instance from a
        [Tensorflow Hub](https://www.tensorflow.org/hub/tutorials/tf2_object_detection)
        inference result.

        Args:
            tensorflow_results (dict):
                The output results from Tensorflow Hub.

        Returns:
            Detections: A new Detections object.

        Example:
            ```python
            import tensorflow as tf
            import tensorflow_hub as hub
            import numpy as np
            import cv2

            module_handle = "https://tfhub.dev/tensorflow/centernet/hourglass_512x512_kpts/1"
            model = hub.load(module_handle)
            img = np.array(cv2.imread(SOURCE_IMAGE_PATH))
            result = model(img)
            detections = sv.Detections.from_tensorflow(result)
            ```
        """

        boxes = tensorflow_results["detection_boxes"][0].numpy()
        boxes[:, [0, 2]] *= resolution_wh[0]
        boxes[:, [1, 3]] *= resolution_wh[1]
        boxes = boxes[:, [1, 0, 3, 2]]
        return cls(
            xyxy=boxes,
            confidence=tensorflow_results["detection_scores"][0].numpy(),
            class_id=tensorflow_results["detection_classes"][0].numpy().astype(int),
        )

    @classmethod
    def from_deepsparse(cls, deepsparse_results) -> Detections:
        """
        Creates a Detections instance from a
        [DeepSparse](https://github.com/neuralmagic/deepsparse)
        inference result.

        Args:
            deepsparse_results (deepsparse.yolo.schemas.YOLOOutput):
                The output Results instance from DeepSparse.

        Returns:
            Detections: A new Detections object.

        Example:
            ```python
            import supervision as sv
            from deepsparse import Pipeline

            yolo_pipeline = Pipeline.create(
                task="yolo",
                model_path = "zoo:cv/detection/yolov5-l/pytorch/ultralytics/coco/pruned80_quant-none"
             )
            result = yolo_pipeline(<SOURCE IMAGE PATH>)
            detections = sv.Detections.from_deepsparse(result)
            ```
        """  # noqa: E501 // docs

        if np.asarray(deepsparse_results.boxes[0]).shape[0] == 0:
            return cls.empty()

        return cls(
            xyxy=np.array(deepsparse_results.boxes[0]),
            confidence=np.array(deepsparse_results.scores[0]),
            class_id=np.array(deepsparse_results.labels[0]).astype(float).astype(int),
        )

    @classmethod
    def from_mmdetection(cls, mmdet_results) -> Detections:
        """
        Creates a Detections instance from a
        [mmdetection](https://github.com/open-mmlab/mmdetection) and
        [mmyolo](https://github.com/open-mmlab/mmyolo) inference result.

        Args:
            mmdet_results (mmdet.structures.DetDataSample):
                The output Results instance from MMDetection.

        Returns:
            Detections: A new Detections object.

        Example:
            ```python
            import cv2
            import supervision as sv
            from mmdet.apis import init_detector, inference_detector

            image = cv2.imread(<SOURCE_IMAGE_PATH>)
            model = init_detector(<CONFIG_PATH>, <WEIGHTS_PATH>, device=<DEVICE>)

            result = inference_detector(model, image)
            detections = sv.Detections.from_mmdetection(result)
            ```
        """

        return cls(
            xyxy=mmdet_results.pred_instances.bboxes.cpu().numpy(),
            confidence=mmdet_results.pred_instances.scores.cpu().numpy(),
            class_id=mmdet_results.pred_instances.labels.cpu().numpy().astype(int),
            mask=mmdet_results.pred_instances.masks.cpu().numpy()
            if "masks" in mmdet_results.pred_instances
            else None,
        )

    @classmethod
    def from_transformers(
        cls, transformers_results: dict, id2label: dict[int, str] | None = None
    ) -> Detections:
        """
        Creates a Detections instance from object detection or panoptic, semantic
        and instance segmentation
        [Transformer](https://github.com/huggingface/transformers) inference result.

        Args:
            transformers_results (Union[dict, torch.Tensor]):  Inference results from
                your Transformers model. This can be either a dictionary containing
                valuable outputs like `scores`, `labels`, `boxes`, `masks`,
                `segments_info`, and `segmentation`, or a `torch.Tensor` holding a
                segmentation map where values represent class IDs.
            id2label (Optional[Dict[int, str]]): A dictionary mapping class IDs to
                labels, typically part of the `transformers` model configuration. If
                provided, the resulting dictionary will include class names.

        Returns:
            Detections: A new Detections object.

        Example:
            ```python
            import torch
            import supervision as sv
            from PIL import Image
            from transformers import DetrImageProcessor, DetrForObjectDetection

            processor = DetrImageProcessor.from_pretrained("facebook/detr-resnet-50")
            model = DetrForObjectDetection.from_pretrained("facebook/detr-resnet-50")

            image = Image.open(<SOURCE_IMAGE_PATH>)
            inputs = processor(images=image, return_tensors="pt")

            with torch.no_grad():
                outputs = model(**inputs)

            width, height = image.size
            target_size = torch.tensor([[height, width]])
            results = processor.post_process_object_detection(
                outputs=outputs, target_sizes=target_size)[0]

            detections = sv.Detections.from_transformers(
                transformers_results=results,
                id2label=model.config.id2label
            )
            ```
        """

        if (
            transformers_results.__class__.__name__ == "Tensor"
            or "segmentation" in transformers_results
        ):
            return cls(
                **process_transformers_v5_segmentation_result(
                    transformers_results, id2label
                )
            )

        if "masks" in transformers_results or "png_string" in transformers_results:
            return cls(
                **process_transformers_v4_segmentation_result(
                    transformers_results, id2label
                )
            )

        if "boxes" in transformers_results:
            return cls(
                **process_transformers_detection_result(transformers_results, id2label)
            )

        else:
            raise ValueError(
                "The provided Transformers results do not contain any valid fields."
                " Expected fields are 'boxes', 'masks', 'segments_info' or"
                " 'segmentation'."
            )

    @classmethod
    def from_detectron2(cls, detectron2_results: Any) -> Detections:
        """
        Create a Detections object from the
        [Detectron2](https://github.com/facebookresearch/detectron2) inference result.

        Args:
            detectron2_results (Any): The output of a
                Detectron2 model containing instances with prediction data.

        Returns:
            (Detections): A Detections object containing the bounding boxes,
                class IDs, and confidences of the predictions.

        Example:
            ```python
            import cv2
            import supervision as sv
            from detectron2.engine import DefaultPredictor
            from detectron2.config import get_cfg


            image = cv2.imread(<SOURCE_IMAGE_PATH>)
            cfg = get_cfg()
            cfg.merge_from_file(<CONFIG_PATH>)
            cfg.MODEL.WEIGHTS = <WEIGHTS_PATH>
            predictor = DefaultPredictor(cfg)

            result = predictor(image)
            detections = sv.Detections.from_detectron2(result)
            ```
        """

        return cls(
            xyxy=detectron2_results["instances"].pred_boxes.tensor.cpu().numpy(),
            confidence=detectron2_results["instances"].scores.cpu().numpy(),
            mask=detectron2_results["instances"].pred_masks.cpu().numpy()
            if hasattr(detectron2_results["instances"], "pred_masks")
            else None,
            class_id=detectron2_results["instances"]
            .pred_classes.cpu()
            .numpy()
            .astype(int),
        )

    @classmethod
    def from_inference(cls, roboflow_result: dict | Any) -> Detections:
        """
        Create a `sv.Detections` object from the [Roboflow](https://roboflow.com/)
        API inference result or the [Inference](https://inference.roboflow.com/)
        package results. This method extracts bounding boxes, class IDs,
        confidences, and class names from the Roboflow API result and encapsulates
        them into a Detections object.

        Args:
            roboflow_result (dict, any): The result from the
                Roboflow API or Inference package containing predictions.

        Returns:
            (Detections): A Detections object containing the bounding boxes, class IDs,
                and confidences of the predictions.

        Example:
            ```python
            import cv2
            import supervision as sv
            from inference import get_model

            image = cv2.imread(<SOURCE_IMAGE_PATH>)
            model = get_model(model_id="yolov8s-640")

            result = model.infer(image)[0]
            detections = sv.Detections.from_inference(result)
            ```
        """
        if hasattr(roboflow_result, "dict"):
            roboflow_result = roboflow_result.dict(exclude_none=True, by_alias=True)
        elif hasattr(roboflow_result, "json"):
            roboflow_result = roboflow_result.json()
        xyxy, confidence, class_id, masks, trackers, data = process_roboflow_result(
            roboflow_result=roboflow_result
        )

        if np.asarray(xyxy).shape[0] == 0:
            empty_detection = cls.empty()
            empty_detection.data = {CLASS_NAME_DATA_FIELD: np.empty(0)}
            return empty_detection

        return cls(
            xyxy=xyxy,
            confidence=confidence,
            class_id=class_id,
            mask=masks,
            tracker_id=trackers,
            data=data,
        )

    @classmethod
    def from_sam(cls, sam_result: list[dict]) -> Detections:
        """
        Creates a Detections instance from
        [Segment Anything Model](https://github.com/facebookresearch/segment-anything)
        inference result.

        Args:
            sam_result (List[dict]): The output Results instance from SAM

        Returns:
            Detections: A new Detections object.

        Example:
            ```python
            import supervision as sv
            from segment_anything import (
                sam_model_registry,
                SamAutomaticMaskGenerator
             )

            sam_model_reg = sam_model_registry[MODEL_TYPE]
            sam = sam_model_reg(checkpoint=CHECKPOINT_PATH).to(device=DEVICE)
            mask_generator = SamAutomaticMaskGenerator(sam)
            sam_result = mask_generator.generate(IMAGE)
            detections = sv.Detections.from_sam(sam_result=sam_result)
            ```
        """

        sorted_generated_masks = sorted(
            sam_result, key=lambda x: x["area"], reverse=True
        )

        xywh = np.array([mask["bbox"] for mask in sorted_generated_masks])
        mask = np.array([mask["segmentation"] for mask in sorted_generated_masks])

        if np.asarray(xywh).shape[0] == 0:
            return cls.empty()

        xyxy = xywh_to_xyxy(xywh=xywh)
        return cls(xyxy=xyxy, mask=mask)

    @classmethod
    def from_azure_analyze_image(
        cls, azure_result: dict, class_map: dict[int, str] | None = None
    ) -> Detections:
        """
        Creates a Detections instance from [Azure Image Analysis 4.0](
        https://learn.microsoft.com/en-us/azure/ai-services/computer-vision/
        concept-object-detection-40).

        Args:
            azure_result (dict): The result from Azure Image Analysis. It should
                contain detected objects and their bounding box coordinates.
            class_map (Optional[Dict[int, str]]): A mapping ofclass IDs (int) to class
                names (str). If None, a new mapping is created dynamically.

        Returns:
            Detections: A new Detections object.

        Example:
            ```python
            import requests
            import supervision as sv

            image = open(input, "rb").read()

            endpoint = "https://.cognitiveservices.azure.com/"
            subscription_key = ""

            headers = {
                "Content-Type": "application/octet-stream",
                "Ocp-Apim-Subscription-Key": subscription_key
             }

            response = requests.post(endpoint,
                headers=self.headers,
                data=image
             ).json()

            detections = sv.Detections.from_azure_analyze_image(response)
            ```
        """
        if "error" in azure_result:
            raise ValueError(
                f"Azure API returned an error {azure_result['error']['message']}"
            )

        xyxy, confidences, class_ids = [], [], []

        is_dynamic_mapping = class_map is None
        if is_dynamic_mapping:
            class_map = {}

        class_map = {value: key for key, value in class_map.items()}

        for detection in azure_result["objectsResult"]["values"]:
            bbox = detection["boundingBox"]

            tags = detection["tags"]

            x0 = bbox["x"]
            y0 = bbox["y"]
            x1 = x0 + bbox["w"]
            y1 = y0 + bbox["h"]

            for tag in tags:
                confidence = tag["confidence"]
                class_name = tag["name"]
                class_id = class_map.get(class_name, None)

                if is_dynamic_mapping and class_id is None:
                    class_id = len(class_map)
                    class_map[class_name] = class_id

                if class_id is not None:
                    xyxy.append([x0, y0, x1, y1])
                    confidences.append(confidence)
                    class_ids.append(class_id)

        if len(xyxy) == 0:
            return Detections.empty()

        return cls(
            xyxy=np.array(xyxy),
            class_id=np.array(class_ids),
            confidence=np.array(confidences),
        )

    @classmethod
    def from_paddledet(cls, paddledet_result) -> Detections:
        """
        Creates a Detections instance from
            [PaddleDetection](https://github.com/PaddlePaddle/PaddleDetection)
            inference result.

        Args:
            paddledet_result (List[dict]): The output Results instance from PaddleDet

        Returns:
            Detections: A new Detections object.

        Example:
            ```python
            import supervision as sv
            import paddle
            from ppdet.engine import Trainer
            from ppdet.core.workspace import load_config

            weights = ()
            config = ()

            cfg = load_config(config)
            trainer = Trainer(cfg, mode='test')
            trainer.load_weights(weights)

            paddledet_result = trainer.predict([images])[0]

            detections = sv.Detections.from_paddledet(paddledet_result)
            ```
        """

        if np.asarray(paddledet_result["bbox"][:, 2:6]).shape[0] == 0:
            return cls.empty()

        return cls(
            xyxy=paddledet_result["bbox"][:, 2:6],
            confidence=paddledet_result["bbox"][:, 1],
            class_id=paddledet_result["bbox"][:, 0].astype(int),
        )

    @classmethod
    @deprecated(
        "`Detections.from_lmm` property is deprecated and will be removed in "
        "`supervision-0.31.0`. Use Detections.from_vlm instead."
    )
    def from_lmm(cls, lmm: LMM | str, result: str | dict, **kwargs: Any) -> Detections:
        """
        Creates a Detections object from the given result string based on the specified
        Large Multimodal Model (LMM).

        | Name                | Enum (sv.LMM)        | Tasks                   | Required parameters         | Optional parameters |
        |---------------------|----------------------|-------------------------|-----------------------------|---------------------|
        | PaliGemma           | `PALIGEMMA`          | detection               | `resolution_wh`             | `classes`           |
        | PaliGemma 2         | `PALIGEMMA`          | detection               | `resolution_wh`             | `classes`           |
        | Qwen2.5-VL          | `QWEN_2_5_VL`        | detection               | `resolution_wh`, `input_wh` | `classes`           |
        | Google Gemini 2.0   | `GOOGLE_GEMINI_2_0`  | detection               | `resolution_wh`             | `classes`           |
        | Google Gemini 2.5   | `GOOGLE_GEMINI_2_5`  | detection, segmentation | `resolution_wh`             | `classes`           |
        | Moondream           | `MOONDREAM`          | detection               | `resolution_wh`             |                     |

        Args:
            lmm (Union[LMM, str]): The type of LMM (Large Multimodal Model) to use.
            result (str): The result string containing the detection data.
            **kwargs (Any): Additional keyword arguments required by the specified LMM.

        Returns:
            Detections: A new Detections object.

        Raises:
            ValueError: If the LMM is invalid, required arguments are missing, or
                disallowed arguments are provided.
            ValueError: If the specified LMM is not supported.

        !!! example "PaliGemma"
            ```python

            import supervision as sv

            paligemma_result = "<loc0256><loc0256><loc0768><loc0768> cat"
            detections = sv.Detections.from_lmm(
                sv.LMM.PALIGEMMA,
                paligemma_result,
                resolution_wh=(1000, 1000),
                classes=['cat', 'dog']
            )
            detections.xyxy
            # array([[250., 250., 750., 750.]])

            detections.class_id
            # array([0])

            detections.data
            # {'class_name': array(['cat'], dtype='<U10')}
            ```

        !!! example "Qwen2.5-VL"
            ```python
            import supervision as sv

            qwen_2_5_vl_result = \"\"\"```json
            [
                {"bbox_2d": [139, 768, 315, 954], "label": "cat"},
                {"bbox_2d": [366, 679, 536, 849], "label": "dog"}
            ]
            ```\"\"\"
            detections = sv.Detections.from_lmm(
                sv.LMM.QWEN_2_5_VL,
                qwen_2_5_vl_result,
                input_wh=(1000, 1000),
                resolution_wh=(1000, 1000),
                classes=['cat', 'dog'],
            )
            detections.xyxy
            # array([[139., 768., 315., 954.], [366., 679., 536., 849.]])

            detections.class_id
            # array([0, 1])

            detections.data
            # {'class_name': array(['cat', 'dog'], dtype='<U10')}

            detections.class_id
            # array([0, 1])
            ```

        !!! example "Gemini 2.0"
            ```python
            import supervision as sv

            gemini_response_text = \"\"\"```json
                [
                    {"box_2d": [543, 40, 728, 200], "label": "cat", "id": 1},
                    {"box_2d": [653, 352, 820, 522], "label": "dog", "id": 2}
                ]
            ```\"\"\"

            detections = sv.Detections.from_lmm(
                sv.LMM.GOOGLE_GEMINI_2_0,
                gemini_response_text,
                resolution_wh=(1000, 1000),
                classes=['cat', 'dog'],
            )

            detections.xyxy
            # array([[543., 40., 728., 200.], [653., 352., 820., 522.]])

            detections.data
            # {'class_name': array(['cat', 'dog'], dtype='<U26')}

            detections.class_id
            # array([0, 1])
            ```

        !!! example "Gemini 2.5"

            ??? tip "Prompt engineering"

                To get the best results from Google Gemini 2.5, use the following prompt.

                This prompt is designed to detect all visible objects in the image,
                including small, distant, or partially visible ones, and to return
                tight bounding boxes.

                ```
                Carefully examine this image and detect ALL visible objects, including
                small, distant, or partially visible ones.

                IMPORTANT: Focus on finding as many objects as possible, even if you are
                only moderately confident.

                Make sure each bounding box is as tight as possible.

                Valid object classes: {class_list}

                For each detected object, provide:
                - "label": the exact class name from the list above
                - "confidence": your certainty (between 0.0 and 1.0)
                - "box_2d": the bounding box [ymin, xmin, ymax, xmax] normalized to 0-1000
                - "mask": the binary mask of the object as a base64-encoded string

                Detect everything that matches the valid classes. Do not be
                conservative; include objects even with moderate confidence.

                Return a JSON array, for example:
                [
                    {
                        "label": "person",
                        "confidence": 0.95,
                        "box_2d": [100, 200, 300, 400],
                        "mask": "..."
                    },
                    {
                        "label": "kite",
                        "confidence": 0.80,
                        "box_2d": [50, 150, 250, 350],
                        "mask": "..."
                    }
                ]
                ```

                When using the google-genai library, it is recommended to set
                thinking_budget=0 in thinking_config for more direct and faster responses.

                ```python
                from google.generativeai import types

                model.generate_content(
                    ...,
                    generation_config=generation_config,
                    safety_settings=safety_settings,
                    thinking_config=types.ThinkingConfig(
                        thinking_budget=0
                    )
                )
                ```

                For a shorter prompt focused only on segmentation masks, you can use:

                ```
                Return a JSON list of segmentation masks. Each entry should include the
                2D bounding box in the "box_2d" key, the segmentation mask in the "mask"
                key, and the text label in the "label" key. Use descriptive labels.
                ```

            ```python
            import supervision as sv

            gemini_response_text = \"\"\"```json
                [
                    {"box_2d": [543, 40, 728, 200], "label": "cat", "id": 1},
                    {"box_2d": [653, 352, 820, 522], "label": "dog", "id": 2}
                ]
            ```\"\"\"

            detections = sv.Detections.from_lmm(
                sv.LMM.GOOGLE_GEMINI_2_5,
                gemini_response_text,
                resolution_wh=(1000, 1000),
                classes=['cat', 'dog'],
            )

            detections.xyxy
            # array([[543., 40., 728., 200.], [653., 352., 820., 522.]])

            detections.data
            # {'class_name': array(['cat', 'dog'], dtype='<U26')}

            detections.class_id
            # array([0, 1])
            ```

        !!! example "Moondream"
            ```python
            import supervision as sv

            moondream_result = {
                'objects': [
                    {
                        'x_min': 0.5704046934843063,
                        'y_min': 0.20069346576929092,
                        'x_max': 0.7049859315156937,
                        'y_max': 0.3012596592307091
                    },
                    {
                        'x_min': 0.6210969910025597,
                        'y_min': 0.3300672620534897,
                        'x_max': 0.8417936339974403,
                        'y_max': 0.4961046129465103
                    }
                ]
            }

            detections = sv.Detections.from_lmm(
                sv.LMM.MOONDREAM,
                moondream_result,
                resolution_wh=(1000, 1000),
            )

            detections.xyxy
            # array([[1752.28,  818.82, 2165.72, 1229.14],
            #        [1908.01, 1346.67, 2585.99, 2024.11]])
            ```
        """  # noqa: E501

        # filler logic mapping old from_lmm to new from_vlm
        lmm_to_vlm = {
            LMM.PALIGEMMA: VLM.PALIGEMMA,
            LMM.FLORENCE_2: VLM.FLORENCE_2,
            LMM.QWEN_2_5_VL: VLM.QWEN_2_5_VL,
            LMM.GOOGLE_GEMINI_2_0: VLM.GOOGLE_GEMINI_2_0,
            LMM.GOOGLE_GEMINI_2_5: VLM.GOOGLE_GEMINI_2_5,
        }

        # (this works even if the LMM enum is wrapped by @deprecated)
        if isinstance(lmm, Enum) and lmm.__class__.__name__ == "LMM":
            vlm = lmm_to_vlm[lmm]

        elif isinstance(lmm, str):
            try:
                lmm_enum = LMM(lmm.lower())
            except ValueError:
                raise ValueError(
                    f"Invalid LMM string '{lmm}'. Must be one of "
                    f"{[m.value for m in LMM]}"
                )
            vlm = lmm_to_vlm[lmm_enum]

        else:
            raise ValueError(
                f"Invalid type for 'lmm': {type(lmm)}. Must be LMM or str."
            )

        return cls.from_vlm(vlm=vlm, result=result, **kwargs)

    @classmethod
    def from_vlm(cls, vlm: VLM | str, result: str | dict, **kwargs: Any) -> Detections:
        """

        Creates a Detections object from the given result string based on the specified
        Vision Language Model (VLM).

        | Name                | Enum (sv.VLM)        | Tasks                   | Required parameters         | Optional parameters |
        |---------------------|----------------------|-------------------------|-----------------------------|---------------------|
        | PaliGemma           | `PALIGEMMA`          | detection               | `resolution_wh`             | `classes`           |
        | PaliGemma 2         | `PALIGEMMA`          | detection               | `resolution_wh`             | `classes`           |
        | Qwen2.5-VL          | `QWEN_2_5_VL`        | detection               | `resolution_wh`, `input_wh` | `classes`           |
        | Google Gemini 2.0   | `GOOGLE_GEMINI_2_0`  | detection               | `resolution_wh`             | `classes`           |
        | Google Gemini 2.5   | `GOOGLE_GEMINI_2_5`  | detection, segmentation | `resolution_wh`             | `classes`           |
        | Moondream           | `MOONDREAM`          | detection               | `resolution_wh`             |                     |

        Args:
            vlm (Union[VLM, str]): The type of VLM (Vision Language Model) to use.
            result (str): The result string containing the detection data.
            **kwargs (Any): Additional keyword arguments required by the specified VLM.

        Returns:
            Detections: A new Detections object.

        Raises:
            ValueError: If the VLM is invalid, required arguments are missing, or
                disallowed arguments are provided.
            ValueError: If the specified VLM is not supported.

        !!! example "PaliGemma"
            ```python

            import supervision as sv

            paligemma_result = "<loc0256><loc0256><loc0768><loc0768> cat"
            detections = sv.Detections.from_vlm(
                sv.VLM.PALIGEMMA,
                paligemma_result,
                resolution_wh=(1000, 1000),
                classes=['cat', 'dog']
            )
            detections.xyxy
            # array([[250., 250., 750., 750.]])

            detections.class_id
            # array([0])

            detections.data
            # {'class_name': array(['cat'], dtype='<U10')}
            ```

        !!! example "Qwen2.5-VL"
            ```python
            import supervision as sv

            qwen_2_5_vl_result = \"\"\"```json
            [
                {"bbox_2d": [139, 768, 315, 954], "label": "cat"},
                {"bbox_2d": [366, 679, 536, 849], "label": "dog"}
            ]
            ```\"\"\"
            detections = sv.Detections.from_vlm(
                sv.VLM.QWEN_2_5_VL,
                qwen_2_5_vl_result,
                input_wh=(1000, 1000),
                resolution_wh=(1000, 1000),
                classes=['cat', 'dog'],
            )
            detections.xyxy
            # array([[139., 768., 315., 954.], [366., 679., 536., 849.]])

            detections.class_id
            # array([0, 1])

            detections.data
            # {'class_name': array(['cat', 'dog'], dtype='<U10')}

            detections.class_id
            # array([0, 1])
            ```

        !!! example "Gemini 2.0"
            ```python
            import supervision as sv

            gemini_response_text = \"\"\"```json
                [
                    {"box_2d": [543, 40, 728, 200], "label": "cat", "id": 1},
                    {"box_2d": [653, 352, 820, 522], "label": "dog", "id": 2}
                ]
            ```\"\"\"

            detections = sv.Detections.from_vlm(
                sv.VLM.GOOGLE_GEMINI_2_0,
                gemini_response_text,
                resolution_wh=(1000, 1000),
                classes=['cat', 'dog'],
            )

            detections.xyxy
            # array([[543., 40., 728., 200.], [653., 352., 820., 522.]])

            detections.data
            # {'class_name': array(['cat', 'dog'], dtype='<U26')}

            detections.class_id
            # array([0, 1])
            ```

        !!! example "Gemini 2.5"

            ??? tip "Prompt engineering"

                To get the best results from Google Gemini 2.5, use the following prompt.

                This prompt is designed to detect all visible objects in the image,
                including small, distant, or partially visible ones, and to return
                tight bounding boxes.

                ```
                Carefully examine this image and detect ALL visible objects, including
                small, distant, or partially visible ones.

                IMPORTANT: Focus on finding as many objects as possible, even if you are
                only moderately confident.

                Make sure each bounding box is as tight as possible.

                Valid object classes: {class_list}

                For each detected object, provide:
                - "label": the exact class name from the list above
                - "confidence": your certainty (between 0.0 and 1.0)
                - "box_2d": the bounding box [ymin, xmin, ymax, xmax] normalized to 0-1000
                - "mask": the binary mask of the object as a base64-encoded string

                Detect everything that matches the valid classes. Do not be
                conservative; include objects even with moderate confidence.

                Return a JSON array, for example:
                [
                    {
                        "label": "person",
                        "confidence": 0.95,
                        "box_2d": [100, 200, 300, 400],
                        "mask": "..."
                    },
                    {
                        "label": "kite",
                        "confidence": 0.80,
                        "box_2d": [50, 150, 250, 350],
                        "mask": "..."
                    }
                ]
                ```

                When using the google-genai library, it is recommended to set
                thinking_budget=0 in thinking_config for more direct and faster responses.

                ```python
                from google.generativeai import types

                model.generate_content(
                    ...,
                    generation_config=generation_config,
                    safety_settings=safety_settings,
                    thinking_config=types.ThinkingConfig(
                        thinking_budget=0
                    )
                )
                ```

                For a shorter prompt focused only on segmentation masks, you can use:

                ```
                Return a JSON list of segmentation masks. Each entry should include the
                2D bounding box in the "box_2d" key, the segmentation mask in the "mask"
                key, and the text label in the "label" key. Use descriptive labels.
                ```

            ```python
            import supervision as sv

            gemini_response_text = \"\"\"```json
                [
                    {"box_2d": [543, 40, 728, 200], "label": "cat", "id": 1},
                    {"box_2d": [653, 352, 820, 522], "label": "dog", "id": 2}
                ]
            ```\"\"\"

            detections = sv.Detections.from_vlm(
                sv.VLM.GOOGLE_GEMINI_2_5,
                gemini_response_text,
                resolution_wh=(1000, 1000),
                classes=['cat', 'dog'],
            )

            detections.xyxy
            # array([[543., 40., 728., 200.], [653., 352., 820., 522.]])

            detections.data
            # {'class_name': array(['cat', 'dog'], dtype='<U26')}

            detections.class_id
            # array([0, 1])
            ```

        !!! example "Moondream"
            ```python
            import supervision as sv

            moondream_result = {
                'objects': [
                    {
                        'x_min': 0.5704046934843063,
                        'y_min': 0.20069346576929092,
                        'x_max': 0.7049859315156937,
                        'y_max': 0.3012596592307091
                    },
                    {
                        'x_min': 0.6210969910025597,
                        'y_min': 0.3300672620534897,
                        'x_max': 0.8417936339974403,
                        'y_max': 0.4961046129465103
                    }
                ]
            }

            detections = sv.Detections.from_vlm(
                sv.VLM.MOONDREAM,
                moondream_result,
                resolution_wh=(1000, 1000),
            )

            detections.xyxy
            # array([[1752.28,  818.82, 2165.72, 1229.14],
            #        [1908.01, 1346.67, 2585.99, 2024.11]])
            ```

        """  # noqa: E501

        vlm = validate_vlm_parameters(vlm, result, kwargs)

        if vlm == VLM.PALIGEMMA:
            xyxy, class_id, class_name = from_paligemma(result, **kwargs)
            data = {CLASS_NAME_DATA_FIELD: class_name}
            return cls(xyxy=xyxy, class_id=class_id, data=data)

        if vlm == VLM.QWEN_2_5_VL:
            xyxy, class_id, class_name = from_qwen_2_5_vl(result, **kwargs)
            data = {CLASS_NAME_DATA_FIELD: class_name}
            return cls(xyxy=xyxy, class_id=class_id, data=data)

        if vlm == VLM.FLORENCE_2:
            xyxy, labels, mask, xyxyxyxy = from_florence_2(result, **kwargs)
            if len(xyxy) == 0:
                return cls.empty()

            data = {}
            if labels is not None:
                data[CLASS_NAME_DATA_FIELD] = labels
            if xyxyxyxy is not None:
                data[ORIENTED_BOX_COORDINATES] = xyxyxyxy

            return cls(xyxy=xyxy, mask=mask, data=data)

        if vlm == VLM.GOOGLE_GEMINI_2_0:
            xyxy, class_id, class_name = from_google_gemini_2_0(result, **kwargs)
            data = {CLASS_NAME_DATA_FIELD: class_name}
            return cls(xyxy=xyxy, class_id=class_id, data=data)

        if vlm == VLM.MOONDREAM:
            xyxy = from_moondream(result, **kwargs)
            return cls(xyxy=xyxy)

        if vlm == VLM.GOOGLE_GEMINI_2_5:
            xyxy, class_id, class_name, confidence, mask = from_google_gemini_2_5(
                result, **kwargs
            )
            data = {CLASS_NAME_DATA_FIELD: class_name}
            return cls(
                xyxy=xyxy,
                class_id=class_id,
                mask=mask,
                confidence=confidence,
                data=data,
            )

        return cls.empty()

    @classmethod
    def from_easyocr(cls, easyocr_results: list) -> Detections:
        """
        Create a Detections object from the
        [EasyOCR](https://github.com/JaidedAI/EasyOCR) result.

        Results are placed in the `data` field with the key `"class_name"`.

        Args:
            easyocr_results (List): The output Results instance from EasyOCR

        Returns:
            Detections: A new Detections object.

        Example:
            ```python
            import supervision as sv
            import easyocr

            reader = easyocr.Reader(['en'])
            results = reader.readtext(<SOURCE_IMAGE_PATH>)
            detections = sv.Detections.from_easyocr(results)
            detected_text = detections["class_name"]
            ```
        """
        if len(easyocr_results) == 0:
            return cls.empty()

        bbox = np.array([result[0] for result in easyocr_results])
        xyxy = np.hstack((np.min(bbox, axis=1), np.max(bbox, axis=1)))
        confidence = np.array(
            [
                result[2] if len(result) > 2 and result[2] else 0
                for result in easyocr_results
            ]
        )
        ocr_text = np.array([result[1] for result in easyocr_results])

        return cls(
            xyxy=xyxy.astype(np.float32),
            confidence=confidence.astype(np.float32),
            data={
                CLASS_NAME_DATA_FIELD: ocr_text,
            },
        )

    @classmethod
    def from_ncnn(cls, ncnn_results) -> Detections:
        """
        Creates a Detections instance from the
        [ncnn](https://github.com/Tencent/ncnn) inference result.
        Supports object detection models.

        Arguments:
            ncnn_results (dict): The output Results instance from ncnn.

        Returns:
            Detections: A new Detections object.

        Example:
            ```python
            import cv2
            from ncnn.model_zoo import get_model
            import supervision as sv

            image = cv2.imread(<SOURCE_IMAGE_PATH>)
            model = get_model(
                "yolov8s",
                target_size=640
                prob_threshold=0.5,
                nms_threshold=0.45,
                num_threads=4,
                use_gpu=True,
                )
            result = model(image)
            detections = sv.Detections.from_ncnn(result)
            ```
        """

        xywh, confidences, class_ids = [], [], []

        if len(ncnn_results) == 0:
            return cls.empty()

        for ncnn_result in ncnn_results:
            rect = ncnn_result.rect
            xywh.append(
                [
                    rect.x.astype(np.float32),
                    rect.y.astype(np.float32),
                    rect.w.astype(np.float32),
                    rect.h.astype(np.float32),
                ]
            )

            confidences.append(ncnn_result.prob)
            class_ids.append(ncnn_result.label)

        return cls(
            xyxy=xywh_to_xyxy(np.array(xywh, dtype=np.float32)),
            confidence=np.array(confidences, dtype=np.float32),
            class_id=np.array(class_ids, dtype=int),
        )

    @classmethod
    def empty(cls) -> Detections:
        """
        Create an empty Detections object with no bounding boxes,
            confidences, or class IDs.

        Returns:
            (Detections): An empty Detections object.

        Example:
            ```python
            from supervision import Detections

            empty_detections = Detections.empty()
            ```
        """
        return cls(
            xyxy=np.empty((0, 4), dtype=np.float32),
            confidence=np.array([], dtype=np.float32),
            class_id=np.array([], dtype=int),
        )

    def is_empty(self) -> bool:
        """
        Returns `True` if the `Detections` object is considered empty.
        """
        empty_detections = Detections.empty()
        empty_detections.data = self.data
        empty_detections.metadata = self.metadata
        return self == empty_detections

    @classmethod
    def merge(cls, detections_list: list[Detections]) -> Detections:
        """
        Merge a list of Detections objects into a single Detections object.

        This method takes a list of Detections objects and combines their
        respective fields (`xyxy`, `mask`, `confidence`, `class_id`, and `tracker_id`)
        into a single Detections object.

        For example, if merging Detections with 3 and 4 detected objects, this method
        will return a Detections with 7 objects (7 entries in `xyxy`, `mask`, etc).

        !!! Note

            When merging, empty `Detections` objects are ignored.

        Args:
            detections_list (List[Detections]): A list of Detections objects to merge.

        Returns:
            (Detections): A single Detections object containing
                the merged data from the input list.

        Example:
            ```python
            import numpy as np
            import supervision as sv

            detections_1 = sv.Detections(
                xyxy=np.array([[15, 15, 100, 100], [200, 200, 300, 300]]),
                class_id=np.array([1, 2]),
                data={'feature_vector': np.array([0.1, 0.2])}
            )

            detections_2 = sv.Detections(
                xyxy=np.array([[30, 30, 120, 120]]),
                class_id=np.array([1]),
                data={'feature_vector': np.array([0.3])}
            )

            merged_detections = sv.Detections.merge([detections_1, detections_2])

            merged_detections.xyxy
            array([[ 15,  15, 100, 100],
                   [200, 200, 300, 300],
                   [ 30,  30, 120, 120]])

            merged_detections.class_id
            array([1, 2, 1])

            merged_detections.data['feature_vector']
            array([0.1, 0.2, 0.3])
            ```
        """
        detections_list = [
            detections for detections in detections_list if not detections.is_empty()
        ]

        if len(detections_list) == 0:
            return Detections.empty()

        for detections in detections_list:
            validate_detections_fields(
                xyxy=detections.xyxy,
                mask=detections.mask,
                confidence=detections.confidence,
                class_id=detections.class_id,
                tracker_id=detections.tracker_id,
                data=detections.data,
            )

        xyxy = np.vstack([d.xyxy for d in detections_list])

        def stack_or_none(name: str):
            if all(d.__getattribute__(name) is None for d in detections_list):
                return None
            if any(d.__getattribute__(name) is None for d in detections_list):
                raise ValueError(f"All or none of the '{name}' fields must be None")
            return (
                np.vstack([d.__getattribute__(name) for d in detections_list])
                if name == "mask"
                else np.hstack([d.__getattribute__(name) for d in detections_list])
            )

        mask = stack_or_none("mask")
        confidence = stack_or_none("confidence")
        class_id = stack_or_none("class_id")
        tracker_id = stack_or_none("tracker_id")

        data = merge_data([d.data for d in detections_list])

        metadata_list = [detections.metadata for detections in detections_list]
        metadata = merge_metadata(metadata_list)

        return cls(
            xyxy=xyxy,
            mask=mask,
            confidence=confidence,
            class_id=class_id,
            tracker_id=tracker_id,
            data=data,
            metadata=metadata,
        )

    def get_anchors_coordinates(self, anchor: Position) -> np.ndarray:
        """
        Calculates and returns the coordinates of a specific anchor point
        within the bounding boxes defined by the `xyxy` attribute. The anchor
        point can be any of the predefined positions in the `Position` enum,
        such as `CENTER`, `CENTER_LEFT`, `BOTTOM_RIGHT`, etc.

        Args:
            anchor (Position): An enum specifying the position of the anchor point
                within the bounding box. Supported positions are defined in the
                `Position` enum.

        Returns:
            np.ndarray: An array of shape `(n, 2)`, where `n` is the number of bounding
                boxes. Each row contains the `[x, y]` coordinates of the specified
                anchor point for the corresponding bounding box.

        Raises:
            ValueError: If the provided `anchor` is not supported.
        """
        if anchor == Position.CENTER:
            return np.array(
                [
                    (self.xyxy[:, 0] + self.xyxy[:, 2]) / 2,
                    (self.xyxy[:, 1] + self.xyxy[:, 3]) / 2,
                ]
            ).transpose()
        elif anchor == Position.CENTER_OF_MASS:
            if self.mask is None:
                raise ValueError(
                    "Cannot use `Position.CENTER_OF_MASS` without a detection mask."
                )
            return calculate_masks_centroids(masks=self.mask)
        elif anchor == Position.CENTER_LEFT:
            return np.array(
                [
                    self.xyxy[:, 0],
                    (self.xyxy[:, 1] + self.xyxy[:, 3]) / 2,
                ]
            ).transpose()
        elif anchor == Position.CENTER_RIGHT:
            return np.array(
                [
                    self.xyxy[:, 2],
                    (self.xyxy[:, 1] + self.xyxy[:, 3]) / 2,
                ]
            ).transpose()
        elif anchor == Position.BOTTOM_CENTER:
            return np.array(
                [(self.xyxy[:, 0] + self.xyxy[:, 2]) / 2, self.xyxy[:, 3]]
            ).transpose()
        elif anchor == Position.BOTTOM_LEFT:
            return np.array([self.xyxy[:, 0], self.xyxy[:, 3]]).transpose()
        elif anchor == Position.BOTTOM_RIGHT:
            return np.array([self.xyxy[:, 2], self.xyxy[:, 3]]).transpose()
        elif anchor == Position.TOP_CENTER:
            return np.array(
                [(self.xyxy[:, 0] + self.xyxy[:, 2]) / 2, self.xyxy[:, 1]]
            ).transpose()
        elif anchor == Position.TOP_LEFT:
            return np.array([self.xyxy[:, 0], self.xyxy[:, 1]]).transpose()
        elif anchor == Position.TOP_RIGHT:
            return np.array([self.xyxy[:, 2], self.xyxy[:, 1]]).transpose()

        raise ValueError(f"{anchor} is not supported.")

    def __getitem__(
        self, index: int | slice | list[int] | np.ndarray | str
    ) -> Detections | list | np.ndarray | None:
        """
        Get a subset of the Detections object or access an item from its data field.

        When provided with an integer, slice, list of integers, or a numpy array, this
        method returns a new Detections object that represents a subset of the original
        detections. When provided with a string, it accesses the corresponding item in
        the data dictionary.

        Args:
            index (Union[int, slice, List[int], np.ndarray, str]): The index, indices,
                or key to access a subset of the Detections or an item from the data.

        Returns:
            Union[Detections, Any]: A subset of the Detections object or an item from
                the data field.

        Example:
            ```python
            import supervision as sv

            detections = sv.Detections()

            first_detection = detections[0]
            first_10_detections = detections[0:10]
            some_detections = detections[[0, 2, 4]]
            class_0_detections = detections[detections.class_id == 0]
            high_confidence_detections = detections[detections.confidence > 0.5]

            feature_vector = detections['feature_vector']
            ```
        """
        if isinstance(index, str):
            return self.data.get(index)
        if self.is_empty():
            return self
        if isinstance(index, int):
            index = [index]
        return Detections(
            xyxy=self.xyxy[index],
            mask=self.mask[index] if self.mask is not None else None,
            confidence=self.confidence[index] if self.confidence is not None else None,
            class_id=self.class_id[index] if self.class_id is not None else None,
            tracker_id=self.tracker_id[index] if self.tracker_id is not None else None,
            data=get_data_item(self.data, index),
            metadata=self.metadata,
        )

    def __setitem__(self, key: str, value: np.ndarray | list):
        """
        Set a value in the data dictionary of the Detections object.

        Args:
            key (str): The key in the data dictionary to set.
            value (Union[np.ndarray, List]): The value to set for the key.

        Example:
            ```python
            import cv2
            import supervision as sv
            from ultralytics import YOLO

            image = cv2.imread(<SOURCE_IMAGE_PATH>)
            model = YOLO('yolov8s.pt')

            result = model(image)[0]
            detections = sv.Detections.from_ultralytics(result)

            detections['names'] = [
                 model.model.names[class_id]
                 for class_id
                 in detections.class_id
             ]
            ```
        """
        if not isinstance(value, (np.ndarray, list)):
            raise TypeError("Value must be a np.ndarray or a list")

        if isinstance(value, list):
            value = np.array(value)

        self.data[key] = value

    @property
    def area(self) -> np.ndarray:
        """
        Calculate the area of each detection in the set of object detections.
        If masks field is defined property returns are of each mask.
        If only box is given property return area of each box.

        Returns:
          np.ndarray: An array of floats containing the area of each detection
            in the format of `(area_1, area_2, , area_n)`,
            where n is the number of detections.
        """
        if self.mask is not None:
            return np.array([np.sum(mask) for mask in self.mask])
        else:
            return self.box_area

    @property
    def box_area(self) -> np.ndarray:
        """
        Calculate the area of each bounding box in the set of object detections.

        Returns:
            np.ndarray: An array of floats containing the area of each bounding
                box in the format of `(area_1, area_2, , area_n)`,
                where n is the number of detections.
        """
        return (self.xyxy[:, 3] - self.xyxy[:, 1]) * (self.xyxy[:, 2] - self.xyxy[:, 0])

    def with_nms(
        self,
        threshold: float = 0.5,
        class_agnostic: bool = False,
        overlap_metric: OverlapMetric = OverlapMetric.IOU,
    ) -> Detections:
        """
        Performs non-max suppression on detection set. If the detections result
        from a segmentation model, the IoU mask is applied. Otherwise, box IoU is used.

        Args:
            threshold (float): The intersection-over-union threshold
                to use for non-maximum suppression. I'm the lower the value the more
                restrictive the NMS becomes. Defaults to 0.5.
            class_agnostic (bool): Whether to perform class-agnostic
                non-maximum suppression. If True, the class_id of each detection
                will be ignored. Defaults to False.
            overlap_metric (OverlapMetric): Metric used for measuring overlap between
                detections in slices.

        Returns:
            Detections: A new Detections object containing the subset of detections
                after non-maximum suppression.

        Raises:
            AssertionError: If `confidence` is None and class_agnostic is False.
                If `class_id` is None and class_agnostic is False.
        """
        if len(self) == 0:
            return self

        assert self.confidence is not None, (
            "Detections confidence must be given for NMS to be executed."
        )

        if class_agnostic:
            predictions = np.hstack((self.xyxy, self.confidence.reshape(-1, 1)))
        else:
            assert self.class_id is not None, (
                "Detections class_id must be given for NMS to be executed. If you"
                " intended to perform class agnostic NMS set class_agnostic=True."
            )
            predictions = np.hstack(
                (
                    self.xyxy,
                    self.confidence.reshape(-1, 1),
                    self.class_id.reshape(-1, 1),
                )
            )

        if self.mask is not None:
            indices = mask_non_max_suppression(
                predictions=predictions,
                masks=self.mask,
                iou_threshold=threshold,
                overlap_metric=overlap_metric,
            )
        else:
            indices = box_non_max_suppression(
                predictions=predictions,
                iou_threshold=threshold,
                overlap_metric=overlap_metric,
            )

        return self[indices]

    def with_nmm(
        self,
        threshold: float = 0.5,
        class_agnostic: bool = False,
        overlap_metric: OverlapMetric = OverlapMetric.IOU,
    ) -> Detections:
        """
        Perform non-maximum merging on the current set of object detections.

        Args:
            threshold (float): The intersection-over-union threshold
                to use for non-maximum merging. Defaults to 0.5.
            class_agnostic (bool): Whether to perform class-agnostic
                non-maximum merging. If True, the class_id of each detection
                will be ignored. Defaults to False.
            overlap_metric (OverlapMetric): Metric used for measuring overlap between
                detections in slices.

        Returns:
            Detections: A new Detections object containing the subset of detections
                after non-maximum merging.

        Raises:
            AssertionError: If `confidence` is None or `class_id` is None and
                class_agnostic is False.

        ![non-max-merging](https://media.roboflow.com/supervision-docs/non-max-merging.png){ align=center width="800" }
        """  # noqa: E501 // docs
        if len(self) == 0:
            return self

        assert self.confidence is not None, (
            "Detections confidence must be given for NMM to be executed."
        )

        if class_agnostic:
            predictions = np.hstack((self.xyxy, self.confidence.reshape(-1, 1)))
        else:
            assert self.class_id is not None, (
                "Detections class_id must be given for NMM to be executed. If you"
                " intended to perform class agnostic NMM set class_agnostic=True."
            )
            predictions = np.hstack(
                (
                    self.xyxy,
                    self.confidence.reshape(-1, 1),
                    self.class_id.reshape(-1, 1),
                )
            )

        if self.mask is not None:
            merge_groups = mask_non_max_merge(
                predictions=predictions,
                masks=self.mask,
                iou_threshold=threshold,
                overlap_metric=overlap_metric,
            )
        else:
            merge_groups = box_non_max_merge(
                predictions=predictions,
                iou_threshold=threshold,
                overlap_metric=overlap_metric,
            )

        result = []
        for merge_group in merge_groups:
            unmerged_detections = [self[i] for i in merge_group]
            merged_detections = merge_inner_detections_objects_without_iou(
                unmerged_detections
            )
            result.append(merged_detections)

        return Detections.merge(result)


def merge_inner_detection_object_pair(
    detections_1: Detections, detections_2: Detections
) -> Detections:
    """
    Merges two Detections object into a single Detections object.
    Assumes each Detections contains exactly one object.

    A `winning` detection is determined based on the confidence score of the two
    input detections. This winning detection is then used to specify which
    `class_id`, `tracker_id`, and `data` to include in the merged Detections object.

    The resulting `confidence` of the merged object is calculated by the weighted
    contribution of ea detection to the merged object.
    The bounding boxes and masks of the two input detections are merged into a
    single bounding box and mask, respectively.

    Args:
        detections_1 (Detections):
            The first Detections object
        detections_2 (Detections):
            The second Detections object

    Returns:
        Detections: A new Detections object, with merged attributes.

    Raises:
        ValueError: If the input Detections objects do not have exactly 1 detected
            object.

    Example:
        ```python
        import cv2
        import supervision as sv
        from inference import get_model

        image = cv2.imread(<SOURCE_IMAGE_PATH>)
        model = get_model(model_id="yolov8s-640")

        result = model.infer(image)[0]
        detections = sv.Detections.from_inference(result)

        merged_detections = merge_object_detection_pair(
            detections[0], detections[1])
        ```
    """
    if len(detections_1) != 1 or len(detections_2) != 1:
        raise ValueError("Both Detections should have exactly 1 detected object.")

    validate_fields_both_defined_or_none(detections_1, detections_2)

    xyxy_1 = detections_1.xyxy[0]
    xyxy_2 = detections_2.xyxy[0]
    if detections_1.confidence is None and detections_2.confidence is None:
        merged_confidence = None
    else:
        detection_1_area = (xyxy_1[2] - xyxy_1[0]) * (xyxy_1[3] - xyxy_1[1])
        detections_2_area = (xyxy_2[2] - xyxy_2[0]) * (xyxy_2[3] - xyxy_2[1])
        merged_confidence = (
            detection_1_area * detections_1.confidence[0]
            + detections_2_area * detections_2.confidence[0]
        ) / (detection_1_area + detections_2_area)
        merged_confidence = np.array([merged_confidence])

    merged_x1, merged_y1 = np.minimum(xyxy_1[:2], xyxy_2[:2])
    merged_x2, merged_y2 = np.maximum(xyxy_1[2:], xyxy_2[2:])
    merged_xyxy = np.array([[merged_x1, merged_y1, merged_x2, merged_y2]])

    if detections_1.mask is None and detections_2.mask is None:
        merged_mask = None
    else:
        merged_mask = np.logical_or(detections_1.mask, detections_2.mask)

    if detections_1.confidence is None and detections_2.confidence is None:
        winning_detection = detections_1
    elif detections_1.confidence[0] >= detections_2.confidence[0]:
        winning_detection = detections_1
    else:
        winning_detection = detections_2

    metadata = merge_metadata([detections_1.metadata, detections_2.metadata])

    return Detections(
        xyxy=merged_xyxy,
        mask=merged_mask,
        confidence=merged_confidence,
        class_id=winning_detection.class_id,
        tracker_id=winning_detection.tracker_id,
        data=winning_detection.data,
        metadata=metadata,
    )


def merge_inner_detections_objects(
<<<<<<< HEAD
    detections: list[Detections], threshold=0.5
=======
    detections: List[Detections],
    threshold=0.5,
    overlap_metric: OverlapMetric = OverlapMetric.IOU,
>>>>>>> 71e7c3e1
) -> Detections:
    """
    Given N detections each of length 1 (exactly one object inside), combine them into a
    single detection object of length 1. The contained inner object will be the merged
    result of all the input detections.

    For example, this lets you merge N boxes into one big box, N masks into one mask,
    etc.
    """
    detections_1 = detections[0]
    for detections_2 in detections[1:]:
        if detections_1.mask is not None and detections_2.mask is not None:
            iou = mask_iou_batch(detections_1.mask, detections_2.mask, overlap_metric)[
                0
            ]
        else:
            iou = box_iou_batch(detections_1.xyxy, detections_2.xyxy, overlap_metric)[0]
        if iou < threshold:
            break
        detections_1 = merge_inner_detection_object_pair(detections_1, detections_2)
    return detections_1


def merge_inner_detections_objects_without_iou(
    detections: List[Detections],
) -> Detections:
    """
    Given N detections each of length 1 (exactly one object inside), combine them into a
    single detection object of length 1. The contained inner object will be the merged
    result of all the input detections.

    For example, this lets you merge N boxes into one big box, N masks into one mask,
    etc.
    """
    return reduce(merge_inner_detection_object_pair, detections)


def validate_fields_both_defined_or_none(
    detections_1: Detections, detections_2: Detections
) -> None:
    """
    Verify that for each optional field in the Detections, both instances either have
    the field set to None or both have it set to non-None values.

    `data` field is ignored.

    Raises:
        ValueError: If one field is None and the other is not, for any of the fields.
    """
    attributes = get_instance_variables(detections_1)
    for attribute in attributes:
        value_1 = getattr(detections_1, attribute)
        value_2 = getattr(detections_2, attribute)

        if (value_1 is None) != (value_2 is None):
            raise ValueError(
                f"Field '{attribute}' should be consistently None or not None in both "
                "Detections."
            )<|MERGE_RESOLUTION|>--- conflicted
+++ resolved
@@ -3,12 +3,8 @@
 from collections.abc import Iterator
 from dataclasses import dataclass, field
 from enum import Enum
-<<<<<<< HEAD
+from functools import reduce
 from typing import Any
-=======
-from functools import reduce
-from typing import Any, Dict, Iterator, List, Optional, Tuple, Union
->>>>>>> 71e7c3e1
 
 import numpy as np
 
@@ -2029,13 +2025,9 @@
 
 
 def merge_inner_detections_objects(
-<<<<<<< HEAD
-    detections: list[Detections], threshold=0.5
-=======
-    detections: List[Detections],
+    detections: list[Detections],
     threshold=0.5,
     overlap_metric: OverlapMetric = OverlapMetric.IOU,
->>>>>>> 71e7c3e1
 ) -> Detections:
     """
     Given N detections each of length 1 (exactly one object inside), combine them into a
