--- conflicted
+++ resolved
@@ -38,11 +38,8 @@
     VLM,
     from_florence_2,
     from_google_gemini,
-<<<<<<< HEAD
     from_google_gemini_2_5,
-=======
     from_moondream,
->>>>>>> baa78fc4
     from_paligemma,
     from_qwen_2_5_vl,
     validate_vlm_parameters,
@@ -1139,13 +1136,8 @@
 
             return cls(xyxy=xyxy, mask=mask, data=data)
 
-<<<<<<< HEAD
-        if vlm == VLM.GOOGLE_GEMINI_2_0:
-            xyxy, class_name = from_google_gemini(result, **kwargs)
-=======
         if vlm == VLM.GOOGLE_GEMINI_2_0 or vlm == VLM.GOOGLE_GEMINI_2_5:
             xyxy, class_id, class_name = from_google_gemini(result, **kwargs)
->>>>>>> baa78fc4
             data = {CLASS_NAME_DATA_FIELD: class_name}
             return cls(xyxy=xyxy, class_id=class_id, data=data)
 
