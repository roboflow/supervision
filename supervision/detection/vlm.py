--- conflicted
+++ resolved
@@ -56,14 +56,8 @@
     VLM.PALIGEMMA: ["resolution_wh", "classes"],
     VLM.FLORENCE_2: ["resolution_wh"],
     VLM.QWEN_2_5_VL: ["input_wh", "resolution_wh", "classes"],
-<<<<<<< HEAD
-    VLM.GOOGLE_GEMINI_2_0: ["resolution_wh"],
-    VLM.GOOGLE_GEMINI_2_5: ["resolution_wh"],
-    VLM.MOONDREAM: ["resolution_wh"],
-=======
     VLM.GOOGLE_GEMINI_2_0: ["resolution_wh", "classes"],
     VLM.GOOGLE_GEMINI_2_5: ["resolution_wh", "classes"],
->>>>>>> a352521c
 }
 
 SUPPORTED_TASKS_FLORENCE_2 = [
@@ -430,8 +424,8 @@
         class_name = class_name[mask]
         class_id = np.array([classes.index(name) for name in class_name])
 
-<<<<<<< HEAD
-    return np.array(xyxy), np.array(labels)
+    return xyxy, class_id, class_name
+
 
 
 def from_moondream(
@@ -497,7 +491,4 @@
     if not denormalize_xyxy:
         return np.empty((0, 4))
 
-    return np.array(denormalize_xyxy, dtype=float)
-=======
-    return xyxy, class_id, class_name
->>>>>>> a352521c
+    return np.array(denormalize_xyxy, dtype=float)