from itertools import chain
from typing import Any, Dict, List, Optional, Tuple, Union

import cv2
import numpy as np
import numpy.typing as npt

from supervision.config import CLASS_NAME_DATA_FIELD
from supervision.geometry.core import Vector

MIN_POLYGON_POINT_COUNT = 3


def xyxy_to_polygons(box: np.ndarray) -> np.ndarray:
    """
    Convert an array of boxes to an array of polygons.
    Retains the input datatype.

    Args:
        box (np.ndarray): An array of boxes (N, 4), where each box is represented as a
            list of four coordinates in the format `(x_min, y_min, x_max, y_max)`.

    Returns:
        np.ndarray: An array of polygons (N, 4, 2), where each polygon is
            represented as a list of four coordinates in the format `(x, y)`.
    """
    polygon = np.zeros((box.shape[0], 4, 2), dtype=box.dtype)
    polygon[:, :, 0] = box[:, [0, 2, 2, 0]]
    polygon[:, :, 1] = box[:, [1, 1, 3, 3]]
    return polygon


def polygon_to_mask(polygon: np.ndarray, resolution_wh: Tuple[int, int]) -> np.ndarray:
    """Generate a mask from a polygon.

    Args:
        polygon (np.ndarray): The polygon for which the mask should be generated,
            given as a list of vertices.
        resolution_wh (Tuple[int, int]): The width and height of the desired resolution.

    Returns:
        np.ndarray: The generated 2D mask, where the polygon is marked with
            `1`'s and the rest is filled with `0`'s.
    """
    width, height = map(int, resolution_wh)
    mask = np.zeros((height, width), dtype=np.uint8)
    cv2.fillPoly(mask, [polygon.astype(np.int32)], color=1)
    return mask


def box_iou(
    box_true: Union[List[float], np.ndarray],
<<<<<<< HEAD
    box_detection: Union[List[float], np.ndarray]
=======
    box_detection: Union[List[float], np.ndarray],
>>>>>>> ee7782b5
) -> float:
    """
    Compute the Intersection over Union (IoU) between two bounding boxes.

<<<<<<< HEAD
    Both `box_true` and `box_detection` should be in (x_min, y_min, x_max, y_max)
    format.

    Note:
        Use `box_iou` when computing IoU between two individual boxes.
        For comparing multiple boxes (arrays of boxes), use `box_iou_batch` for better
        performance.
=======
    Both `box_true` and `box_detection` should be in (x_min, y_min, x_max, y_max) format.

    Note:
        Use `box_iou` when computing IoU between two individual boxes.
        For comparing multiple boxes (arrays of boxes), use `box_iou_batch` for better performance.
>>>>>>> ee7782b5

    Args:
        box_true (Union[List[float], np.ndarray]): A single bounding box represented as
            [x_min, y_min, x_max, y_max].
        box_detection (Union[List[float], np.ndarray]): A single bounding box represented as
            [x_min, y_min, x_max, y_max].

    Returns:
        float: IoU score between the two boxes.
    """
    box_true = np.array(box_true)
    box_detection = np.array(box_detection)

    inter_x1 = max(box_true[0], box_detection[0])
    inter_y1 = max(box_true[1], box_detection[1])
    inter_x2 = min(box_true[2], box_detection[2])
    inter_y2 = min(box_true[3], box_detection[3])

    inter_w = max(0, inter_x2 - inter_x1)
    inter_h = max(0, inter_y2 - inter_y1)

    inter_area = inter_w * inter_h

    area_true = (box_true[2] - box_true[0]) * (box_true[3] - box_true[1])
    area_detection = (box_detection[2] - box_detection[0]) * (
        box_detection[3] - box_detection[1]
    )

    union_area = area_true + area_detection - inter_area

    return inter_area / union_area + 1e-6


def box_iou_batch(boxes_true: np.ndarray, boxes_detection: np.ndarray) -> np.ndarray:
    """
    Compute Intersection over Union (IoU) of two sets of bounding boxes -
        `boxes_true` and `boxes_detection`. Both sets
        of boxes are expected to be in `(x_min, y_min, x_max, y_max)` format.

    Args:
        boxes_true (np.ndarray): 2D `np.ndarray` representing ground-truth boxes.
            `shape = (N, 4)` where `N` is number of true objects.
        boxes_detection (np.ndarray): 2D `np.ndarray` representing detection boxes.
            `shape = (M, 4)` where `M` is number of detected objects.

    Returns:
        np.ndarray: Pairwise IoU of boxes from `boxes_true` and `boxes_detection`.
            `shape = (N, M)` where `N` is number of true objects and
            `M` is number of detected objects.
    """

    def box_area(box):
        return (box[2] - box[0]) * (box[3] - box[1])

    area_true = box_area(boxes_true.T)
    area_detection = box_area(boxes_detection.T)

    top_left = np.maximum(boxes_true[:, None, :2], boxes_detection[:, :2])
    bottom_right = np.minimum(boxes_true[:, None, 2:], boxes_detection[:, 2:])

    area_inter = np.prod(np.clip(bottom_right - top_left, a_min=0, a_max=None), 2)
    ious = area_inter / (area_true[:, None] + area_detection - area_inter)
    ious = np.nan_to_num(ious)
    return ious


def _mask_iou_batch_split(
    masks_true: np.ndarray, masks_detection: np.ndarray
) -> np.ndarray:
    """
    Internal function.
    Compute Intersection over Union (IoU) of two sets of masks -
        `masks_true` and `masks_detection`.

    Args:
        masks_true (np.ndarray): 3D `np.ndarray` representing ground-truth masks.
        masks_detection (np.ndarray): 3D `np.ndarray` representing detection masks.

    Returns:
        np.ndarray: Pairwise IoU of masks from `masks_true` and `masks_detection`.
    """
    intersection_area = np.logical_and(masks_true[:, None], masks_detection).sum(
        axis=(2, 3)
    )

    masks_true_area = masks_true.sum(axis=(1, 2))
    masks_detection_area = masks_detection.sum(axis=(1, 2))
    union_area = masks_true_area[:, None] + masks_detection_area - intersection_area

    return np.divide(
        intersection_area,
        union_area,
        out=np.zeros_like(intersection_area, dtype=float),
        where=union_area != 0,
    )


def mask_iou_batch(
    masks_true: np.ndarray,
    masks_detection: np.ndarray,
    memory_limit: int = 1024 * 5,
) -> np.ndarray:
    """
    Compute Intersection over Union (IoU) of two sets of masks -
        `masks_true` and `masks_detection`.

    Args:
        masks_true (np.ndarray): 3D `np.ndarray` representing ground-truth masks.
        masks_detection (np.ndarray): 3D `np.ndarray` representing detection masks.
        memory_limit (int): memory limit in MB, default is 1024 * 5 MB (5GB).

    Returns:
        np.ndarray: Pairwise IoU of masks from `masks_true` and `masks_detection`.
    """
    memory = (
        masks_true.shape[0]
        * masks_true.shape[1]
        * masks_true.shape[2]
        * masks_detection.shape[0]
        / 1024
        / 1024
    )
    if memory <= memory_limit:
        return _mask_iou_batch_split(masks_true, masks_detection)

    ious = []
    step = max(
        memory_limit
        * 1024
        * 1024
        // (
            masks_detection.shape[0]
            * masks_detection.shape[1]
            * masks_detection.shape[2]
        ),
        1,
    )
    for i in range(0, masks_true.shape[0], step):
        ious.append(_mask_iou_batch_split(masks_true[i : i + step], masks_detection))

    return np.vstack(ious)


def oriented_box_iou_batch(
    boxes_true: np.ndarray, boxes_detection: np.ndarray
) -> np.ndarray:
    """
    Compute Intersection over Union (IoU) of two sets of oriented bounding boxes -
    `boxes_true` and `boxes_detection`. Both sets of boxes are expected to be in
    `((x1, y1), (x2, y2), (x3, y3), (x4, y4))` format.

    Args:
        boxes_true (np.ndarray): a `np.ndarray` representing ground-truth boxes.
            `shape = (N, 4, 2)` where `N` is number of true objects.
        boxes_detection (np.ndarray): a `np.ndarray` representing detection boxes.
            `shape = (M, 4, 2)` where `M` is number of detected objects.

    Returns:
        np.ndarray: Pairwise IoU of boxes from `boxes_true` and `boxes_detection`.
            `shape = (N, M)` where `N` is number of true objects and
            `M` is number of detected objects.
    """

    boxes_true = boxes_true.reshape(-1, 4, 2)
    boxes_detection = boxes_detection.reshape(-1, 4, 2)

    max_height = int(max(boxes_true[:, :, 0].max(), boxes_detection[:, :, 0].max()) + 1)
    # adding 1 because we are 0-indexed
    max_width = int(max(boxes_true[:, :, 1].max(), boxes_detection[:, :, 1].max()) + 1)

    mask_true = np.zeros((boxes_true.shape[0], max_height, max_width))
    for i, box_true in enumerate(boxes_true):
        mask_true[i] = polygon_to_mask(box_true, (max_width, max_height))

    mask_detection = np.zeros((boxes_detection.shape[0], max_height, max_width))
    for i, box_detection in enumerate(boxes_detection):
        mask_detection[i] = polygon_to_mask(box_detection, (max_width, max_height))

    ious = mask_iou_batch(mask_true, mask_detection)
    return ious


def clip_boxes(xyxy: np.ndarray, resolution_wh: Tuple[int, int]) -> np.ndarray:
    """
    Clips bounding boxes coordinates to fit within the frame resolution.

    Args:
        xyxy (np.ndarray): A numpy array of shape `(N, 4)` where each
            row corresponds to a bounding box in
            the format `(x_min, y_min, x_max, y_max)`.
        resolution_wh (Tuple[int, int]): A tuple of the form `(width, height)`
            representing the resolution of the frame.

    Returns:
        np.ndarray: A numpy array of shape `(N, 4)` where each row
            corresponds to a bounding box with coordinates clipped to fit
            within the frame resolution.

    Examples:
        ```python
        import numpy as np
        import supervision as sv

        xyxy = np.array([
            [10, 20, 300, 200],
            [15, 25, 350, 450],
            [-10, -20, 30, 40]
        ])

        sv.clip_boxes(xyxy=xyxy, resolution_wh=(320, 240))
        # array([
        #     [ 10,  20, 300, 200],
        #     [ 15,  25, 320, 240],
        #     [  0,   0,  30,  40]
        # ])
        ```
    """
    result = np.copy(xyxy)
    width, height = resolution_wh
    result[:, [0, 2]] = result[:, [0, 2]].clip(0, width)
    result[:, [1, 3]] = result[:, [1, 3]].clip(0, height)
    return result


def pad_boxes(xyxy: np.ndarray, px: int, py: Optional[int] = None) -> np.ndarray:
    """
    Pads bounding boxes coordinates with a constant padding.

    Args:
        xyxy (np.ndarray): A numpy array of shape `(N, 4)` where each
            row corresponds to a bounding box in the format
            `(x_min, y_min, x_max, y_max)`.
        px (int): The padding value to be added to both the left and right sides of
            each bounding box.
        py (Optional[int]): The padding value to be added to both the top and bottom
            sides of each bounding box. If not provided, `px` will be used for both
            dimensions.

    Returns:
        np.ndarray: A numpy array of shape `(N, 4)` where each row corresponds to a
            bounding box with coordinates padded according to the provided padding
            values.

    Examples:
        ```python
        import numpy as np
        import supervision as sv

        xyxy = np.array([
            [10, 20, 30, 40],
            [15, 25, 35, 45]
        ])

        sv.pad_boxes(xyxy=xyxy, px=5, py=10)
        # array([
        #     [ 5, 10, 35, 50],
        #     [10, 15, 40, 55]
        # ])
        ```
    """
    if py is None:
        py = px

    result = xyxy.copy()
    result[:, [0, 1]] -= [px, py]
    result[:, [2, 3]] += [px, py]

    return result


def xywh_to_xyxy(xywh: np.ndarray) -> np.ndarray:
    """
    Converts bounding box coordinates from `(x, y, width, height)`
    format to `(x_min, y_min, x_max, y_max)` format.

    Args:
        xywh (np.ndarray): A numpy array of shape `(N, 4)` where each row
            corresponds to a bounding box in the format `(x, y, width, height)`.

    Returns:
        np.ndarray: A numpy array of shape `(N, 4)` where each row corresponds
            to a bounding box in the format `(x_min, y_min, x_max, y_max)`.

    Examples:
        ```python
        import numpy as np
        import supervision as sv

        xywh = np.array([
            [10, 20, 30, 40],
            [15, 25, 35, 45]
        ])

        sv.xywh_to_xyxy(xywh=xywh)
        # array([
        #     [10, 20, 40, 60],
        #     [15, 25, 50, 70]
        # ])
        ```
    """
    xyxy = xywh.copy()
    xyxy[:, 2] = xywh[:, 0] + xywh[:, 2]
    xyxy[:, 3] = xywh[:, 1] + xywh[:, 3]
    return xyxy


def xyxy_to_xywh(xyxy: np.ndarray) -> np.ndarray:
    """
    Converts bounding box coordinates from `(x_min, y_min, x_max, y_max)`
    format to `(x, y, width, height)` format.

    Args:
        xyxy (np.ndarray): A numpy array of shape `(N, 4)` where each row
            corresponds to a bounding box in the format `(x_min, y_min, x_max,
            y_max)`.

    Returns:
        np.ndarray: A numpy array of shape `(N, 4)` where each row corresponds
            to a bounding box in the format `(x, y, width, height)`.

    Examples:
        ```python
        import numpy as np
        import supervision as sv

        xyxy = np.array([
            [10, 20, 40, 60],
            [15, 25, 50, 70]
        ])

        sv.xyxy_to_xywh(xyxy=xyxy)
        # array([
        #     [10, 20, 30, 40],
        #     [15, 25, 35, 45]
        # ])
        ```
    """
    xywh = xyxy.copy()
    xywh[:, 2] = xyxy[:, 2] - xyxy[:, 0]
    xywh[:, 3] = xyxy[:, 3] - xyxy[:, 1]
    return xywh


def xcycwh_to_xyxy(xcycwh: np.ndarray) -> np.ndarray:
    """
    Converts bounding box coordinates from `(center_x, center_y, width, height)`
    format to `(x_min, y_min, x_max, y_max)` format.

    Args:
        xcycwh (np.ndarray): A numpy array of shape `(N, 4)` where each row
            corresponds to a bounding box in the format `(center_x, center_y, width,
            height)`.

    Returns:
        np.ndarray: A numpy array of shape `(N, 4)` where each row corresponds
            to a bounding box in the format `(x_min, y_min, x_max, y_max)`.

    Examples:
        ```python
        import numpy as np
        import supervision as sv

        xcycwh = np.array([
            [50, 50, 20, 30],
            [30, 40, 10, 15]
        ])

        sv.xcycwh_to_xyxy(xcycwh=xcycwh)
        # array([
        #     [40, 35, 60, 65],
        #     [25, 32.5, 35, 47.5]
        # ])
        ```
    """
    xyxy = xcycwh.copy()
    xyxy[:, 0] = xcycwh[:, 0] - xcycwh[:, 2] / 2
    xyxy[:, 1] = xcycwh[:, 1] - xcycwh[:, 3] / 2
    xyxy[:, 2] = xcycwh[:, 0] + xcycwh[:, 2] / 2
    xyxy[:, 3] = xcycwh[:, 1] + xcycwh[:, 3] / 2
    return xyxy


def xyxy_to_xcycarh(xyxy: np.ndarray) -> np.ndarray:
    """
    Converts bounding box coordinates from `(x_min, y_min, x_max, y_max)`
    into measurement space to format `(center x, center y, aspect ratio, height)`,
    where the aspect ratio is `width / height`.

    Args:
        xyxy (np.ndarray): Bounding box in format `(x1, y1, x2, y2)`.
            Expected shape is `(N, 4)`.
    Returns:
        np.ndarray: Bounding box in format
            `(center x, center y, aspect ratio, height)`. Shape `(N, 4)`.

    Examples:
        ```python
        import numpy as np
        import supervision as sv

        xyxy = np.array([
            [10, 20, 40, 60],
            [15, 25, 50, 70]
        ])

        sv.xyxy_to_xcycarh(xyxy=xyxy)
        # array([
        #     [25.  , 40.  ,  0.75, 40.  ],
        #     [32.5 , 47.5 ,  0.77777778, 45.  ]
        # ])
        ```

    """
    if xyxy.size == 0:
        return np.empty((0, 4), dtype=float)

    x1, y1, x2, y2 = xyxy.T
    width = x2 - x1
    height = y2 - y1
    center_x = x1 + width / 2
    center_y = y1 + height / 2

    aspect_ratio = np.divide(
        width,
        height,
        out=np.zeros_like(width, dtype=float),
        where=height != 0,
    )
    result = np.column_stack((center_x, center_y, aspect_ratio, height))
    return result.astype(float)


def mask_to_xyxy(masks: np.ndarray) -> np.ndarray:
    """
    Converts a 3D `np.array` of 2D bool masks into a 2D `np.array` of bounding boxes.

    Parameters:
        masks (np.ndarray): A 3D `np.array` of shape `(N, W, H)`
            containing 2D bool masks

    Returns:
        np.ndarray: A 2D `np.array` of shape `(N, 4)` containing the bounding boxes
            `(x_min, y_min, x_max, y_max)` for each mask
    """
    n = masks.shape[0]
    xyxy = np.zeros((n, 4), dtype=int)

    for i, mask in enumerate(masks):
        rows, cols = np.where(mask)

        if len(rows) > 0 and len(cols) > 0:
            x_min, x_max = np.min(cols), np.max(cols)
            y_min, y_max = np.min(rows), np.max(rows)
            xyxy[i, :] = [x_min, y_min, x_max, y_max]

    return xyxy


def mask_to_polygons(mask: np.ndarray) -> List[np.ndarray]:
    """
    Converts a binary mask to a list of polygons.

    Parameters:
        mask (np.ndarray): A binary mask represented as a 2D NumPy array of
            shape `(H, W)`, where H and W are the height and width of
            the mask, respectively.

    Returns:
        List[np.ndarray]: A list of polygons, where each polygon is represented by a
            NumPy array of shape `(N, 2)`, containing the `x`, `y` coordinates
            of the points. Polygons with fewer points than `MIN_POLYGON_POINT_COUNT = 3`
            are excluded from the output.
    """

    contours, _ = cv2.findContours(
        mask.astype(np.uint8), cv2.RETR_TREE, cv2.CHAIN_APPROX_SIMPLE
    )
    return [
        np.squeeze(contour, axis=1)
        for contour in contours
        if contour.shape[0] >= MIN_POLYGON_POINT_COUNT
    ]


def filter_polygons_by_area(
    polygons: List[np.ndarray],
    min_area: Optional[float] = None,
    max_area: Optional[float] = None,
) -> List[np.ndarray]:
    """
    Filters a list of polygons based on their area.

    Parameters:
        polygons (List[np.ndarray]): A list of polygons, where each polygon is
            represented by a NumPy array of shape `(N, 2)`,
            containing the `x`, `y` coordinates of the points.
        min_area (Optional[float]): The minimum area threshold.
            Only polygons with an area greater than or equal to this value
            will be included in the output. If set to None,
            no minimum area constraint will be applied.
        max_area (Optional[float]): The maximum area threshold.
            Only polygons with an area less than or equal to this value
            will be included in the output. If set to None,
            no maximum area constraint will be applied.

    Returns:
        List[np.ndarray]: A new list of polygons containing only those with
            areas within the specified thresholds.
    """
    if min_area is None and max_area is None:
        return polygons
    ares = [cv2.contourArea(polygon) for polygon in polygons]
    return [
        polygon
        for polygon, area in zip(polygons, ares)
        if (min_area is None or area >= min_area)
        and (max_area is None or area <= max_area)
    ]


def polygon_to_xyxy(polygon: np.ndarray) -> np.ndarray:
    """
    Converts a polygon represented by a NumPy array into a bounding box.

    Parameters:
        polygon (np.ndarray): A polygon represented by a NumPy array of shape `(N, 2)`,
            containing the `x`, `y` coordinates of the points.

    Returns:
        np.ndarray: A 1D NumPy array containing the bounding box
            `(x_min, y_min, x_max, y_max)` of the input polygon.
    """
    x_min, y_min = np.min(polygon, axis=0)
    x_max, y_max = np.max(polygon, axis=0)
    return np.array([x_min, y_min, x_max, y_max])


def approximate_polygon(
    polygon: np.ndarray, percentage: float, epsilon_step: float = 0.05
) -> np.ndarray:
    """
    Approximates a given polygon by reducing a certain percentage of points.

    This function uses the Ramer-Douglas-Peucker algorithm to simplify the input
        polygon by reducing the number of points
        while preserving the general shape.

    Parameters:
        polygon (np.ndarray): A 2D NumPy array of shape `(N, 2)` containing
            the `x`, `y` coordinates of the input polygon's points.
        percentage (float): The percentage of points to be removed from the
            input polygon, in the range `[0, 1)`.
        epsilon_step (float): Approximation accuracy step.
            Epsilon is the maximum distance between the original curve
            and its approximation.

    Returns:
        np.ndarray: A new 2D NumPy array of shape `(M, 2)`,
            where `M <= N * (1 - percentage)`, containing
            the `x`, `y` coordinates of the
            approximated polygon's points.
    """

    if percentage < 0 or percentage >= 1:
        raise ValueError("Percentage must be in the range [0, 1).")

    target_points = max(int(len(polygon) * (1 - percentage)), 3)

    if len(polygon) <= target_points:
        return polygon

    epsilon = 0
    approximated_points = polygon
    while True:
        epsilon += epsilon_step
        new_approximated_points = cv2.approxPolyDP(polygon, epsilon, closed=True)
        if len(new_approximated_points) > target_points:
            approximated_points = new_approximated_points
        else:
            break

    return np.squeeze(approximated_points, axis=1)


def extract_ultralytics_masks(yolov8_results) -> Optional[np.ndarray]:
    if not yolov8_results.masks:
        return None

    orig_shape = yolov8_results.orig_shape
    inference_shape = tuple(yolov8_results.masks.data.shape[1:])

    pad = (0, 0)

    if inference_shape != orig_shape:
        gain = min(
            inference_shape[0] / orig_shape[0],
            inference_shape[1] / orig_shape[1],
        )
        pad = (
            (inference_shape[1] - orig_shape[1] * gain) / 2,
            (inference_shape[0] - orig_shape[0] * gain) / 2,
        )

    top, left = int(pad[1]), int(pad[0])
    bottom, right = int(inference_shape[0] - pad[1]), int(inference_shape[1] - pad[0])

    mask_maps = []
    masks = yolov8_results.masks.data.cpu().numpy()
    for i in range(masks.shape[0]):
        mask = masks[i]
        mask = mask[top:bottom, left:right]

        if mask.shape != orig_shape:
            mask = cv2.resize(mask, (orig_shape[1], orig_shape[0]))

        mask_maps.append(mask)

    return np.asarray(mask_maps, dtype=bool)


def process_roboflow_result(
    roboflow_result: dict,
) -> Tuple[
    np.ndarray,
    np.ndarray,
    np.ndarray,
    Optional[np.ndarray],
    Optional[np.ndarray],
    Dict[str, Union[List[np.ndarray], np.ndarray]],
]:
    if not roboflow_result["predictions"]:
        return (
            np.empty((0, 4)),
            np.empty(0),
            np.empty(0),
            None,
            None,
            {CLASS_NAME_DATA_FIELD: np.empty(0)},
        )

    xyxy = []
    confidence = []
    class_id = []
    class_name = []
    masks = []
    tracker_ids = []

    image_width = int(roboflow_result["image"]["width"])
    image_height = int(roboflow_result["image"]["height"])

    for prediction in roboflow_result["predictions"]:
        x = prediction["x"]
        y = prediction["y"]
        width = prediction["width"]
        height = prediction["height"]
        x_min = x - width / 2
        y_min = y - height / 2
        x_max = x_min + width
        y_max = y_min + height

        if "points" not in prediction:
            xyxy.append([x_min, y_min, x_max, y_max])
            class_id.append(prediction["class_id"])
            class_name.append(prediction["class"])
            confidence.append(prediction["confidence"])
            if "tracker_id" in prediction:
                tracker_ids.append(prediction["tracker_id"])
        elif len(prediction["points"]) >= 3:
            polygon = np.array(
                [[point["x"], point["y"]] for point in prediction["points"]], dtype=int
            )
            mask = polygon_to_mask(polygon, resolution_wh=(image_width, image_height))
            xyxy.append([x_min, y_min, x_max, y_max])
            class_id.append(prediction["class_id"])
            class_name.append(prediction["class"])
            confidence.append(prediction["confidence"])
            masks.append(mask)
            if "tracker_id" in prediction:
                tracker_ids.append(prediction["tracker_id"])

    xyxy = np.array(xyxy) if len(xyxy) > 0 else np.empty((0, 4))
    confidence = np.array(confidence) if len(confidence) > 0 else np.empty(0)
    class_id = np.array(class_id).astype(int) if len(class_id) > 0 else np.empty(0)
    class_name = np.array(class_name) if len(class_name) > 0 else np.empty(0)
    masks = np.array(masks, dtype=bool) if len(masks) > 0 else None
    tracker_id = np.array(tracker_ids).astype(int) if len(tracker_ids) > 0 else None
    data = {CLASS_NAME_DATA_FIELD: class_name}

    return xyxy, confidence, class_id, masks, tracker_id, data


def move_boxes(
    xyxy: npt.NDArray[np.float64], offset: npt.NDArray[np.int32]
) -> npt.NDArray[np.float64]:
    """
    Parameters:
        xyxy (npt.NDArray[np.float64]): An array of shape `(n, 4)` containing the
            bounding boxes coordinates in format `[x1, y1, x2, y2]`
        offset (np.array): An array of shape `(2,)` containing offset values in format
            is `[dx, dy]`.

    Returns:
        npt.NDArray[np.float64]: Repositioned bounding boxes.

    Examples:
        ```python
        import numpy as np
        import supervision as sv

        xyxy = np.array([
            [10, 10, 20, 20],
            [30, 30, 40, 40]
        ])
        offset = np.array([5, 5])

        sv.move_boxes(xyxy=xyxy, offset=offset)
        # array([
        #    [15, 15, 25, 25],
        #    [35, 35, 45, 45]
        # ])
        ```
    """
    return xyxy + np.hstack([offset, offset])


def move_oriented_boxes(
    xyxyxyxy: npt.NDArray[np.float64], offset: npt.NDArray[np.int32]
) -> npt.NDArray[np.float64]:
    """
    Parameters:
    xyxyxyxy (npt.NDArray[np.float64]): An array of shape `(n, 4, 2)` containing the
    oriented bounding boxes coordinates in format
    `[[x1, y1], [x2, y2], [x3, y3], [x3, y3]]`
    offset (np.array): An array of shape `(2,)` containing offset values in format
        is `[dx, dy]`.

    Returns:
    npt.NDArray[np.float64]: Repositioned bounding boxes.

    Examples:
    ```python
    import numpy as np
    import supervision as sv

    xyxyxyxy = np.array([
        [
            [20, 10],
            [10, 20],
            [20, 30],
            [30, 20]
        ],
        [
            [30 ,30],
            [20, 40],
            [30, 50],
            [40, 40]
        ]
    ])
    offset = np.array([5, 5])

    sv.move_oriented_boxes(xyxy=xyxyxyxy, offset=offset)
    # array([
    #     [
    #         [25, 15],
    #         [15, 25],
    #         [25, 35],
    #         [35, 25]
    #     ],
    #     [
    #         [35, 35],
    #         [25, 45],
    #         [35, 55],
    #         [45, 45]
    #     ]
    # ])
    ```
    """
    return xyxyxyxy + offset


def move_masks(
    masks: npt.NDArray[np.bool_],
    offset: npt.NDArray[np.int32],
    resolution_wh: Tuple[int, int],
) -> npt.NDArray[np.bool_]:
    """
    Offset the masks in an array by the specified (x, y) amount.

    Args:
        masks (npt.NDArray[np.bool_]): A 3D array of binary masks corresponding to the
            predictions. Shape: `(N, H, W)`, where N is the number of predictions, and
            H, W are the dimensions of each mask.
        offset (npt.NDArray[np.int32]): An array of shape `(2,)` containing int values
            `[dx, dy]`. Supports both positive and negative values for bidirectional
            movement.
        resolution_wh (Tuple[int, int]): The width and height of the desired mask
            resolution.

    Returns:
        (npt.NDArray[np.bool_]) repositioned masks, optionally padded to the specified
            shape.

    Examples:
        ```python
        import numpy as np
        import supervision as sv

        mask = np.array([[[False, False, False, False],
                         [False, True,  True,  False],
                         [False, True,  True,  False],
                         [False, False, False, False]]], dtype=bool)

        offset = np.array([1, 1])
        sv.move_masks(mask, offset, resolution_wh=(4, 4))
        # array([[[False, False, False, False],
        #         [False, False, False, False],
        #         [False, False,  True,  True],
        #         [False, False,  True,  True]]], dtype=bool)

        offset = np.array([-2, 2])
        sv.move_masks(mask, offset, resolution_wh=(4, 4))
        # array([[[False, False, False, False],
        #         [False, False, False, False],
        #         [False, False, False, False],
        #         [True,  False, False, False]]], dtype=bool)
        ```
    """
    mask_array = np.full((masks.shape[0], resolution_wh[1], resolution_wh[0]), False)

    if offset[0] < 0:
        source_x_start = -offset[0]
        source_x_end = min(masks.shape[2], resolution_wh[0] - offset[0])
        destination_x_start = 0
        destination_x_end = min(resolution_wh[0], masks.shape[2] + offset[0])
    else:
        source_x_start = 0
        source_x_end = min(masks.shape[2], resolution_wh[0] - offset[0])
        destination_x_start = offset[0]
        destination_x_end = offset[0] + source_x_end - source_x_start

    if offset[1] < 0:
        source_y_start = -offset[1]
        source_y_end = min(masks.shape[1], resolution_wh[1] - offset[1])
        destination_y_start = 0
        destination_y_end = min(resolution_wh[1], masks.shape[1] + offset[1])
    else:
        source_y_start = 0
        source_y_end = min(masks.shape[1], resolution_wh[1] - offset[1])
        destination_y_start = offset[1]
        destination_y_end = offset[1] + source_y_end - source_y_start

    if source_x_end > source_x_start and source_y_end > source_y_start:
        mask_array[
            :,
            destination_y_start:destination_y_end,
            destination_x_start:destination_x_end,
        ] = masks[:, source_y_start:source_y_end, source_x_start:source_x_end]

    return mask_array


def scale_boxes(
    xyxy: npt.NDArray[np.float64], factor: float
) -> npt.NDArray[np.float64]:
    """
    Scale the dimensions of bounding boxes.

    Parameters:
        xyxy (npt.NDArray[np.float64]): An array of shape `(n, 4)` containing the
            bounding boxes coordinates in format `[x1, y1, x2, y2]`
        factor (float): A float value representing the factor by which the box
            dimensions are scaled. A factor greater than 1 enlarges the boxes, while a
            factor less than 1 shrinks them.

    Returns:
        npt.NDArray[np.float64]: Scaled bounding boxes.

    Examples:
        ```python
        import numpy as np
        import supervision as sv

        xyxy = np.array([
            [10, 10, 20, 20],
            [30, 30, 40, 40]
        ])

        sv.scale_boxes(xyxy=xyxy, factor=1.5)
        # array([
        #    [ 7.5,  7.5, 22.5, 22.5],
        #    [27.5, 27.5, 42.5, 42.5]
        # ])
        ```
    """
    centers = (xyxy[:, :2] + xyxy[:, 2:]) / 2
    new_sizes = (xyxy[:, 2:] - xyxy[:, :2]) * factor
    return np.concatenate((centers - new_sizes / 2, centers + new_sizes / 2), axis=1)


def calculate_masks_centroids(masks: np.ndarray) -> np.ndarray:
    """
    Calculate the centroids of binary masks in a tensor.

    Parameters:
        masks (np.ndarray): A 3D NumPy array of shape (num_masks, height, width).
            Each 2D array in the tensor represents a binary mask.

    Returns:
        A 2D NumPy array of shape (num_masks, 2), where each row contains the x and y
            coordinates (in that order) of the centroid of the corresponding mask.
    """
    num_masks, height, width = masks.shape
    total_pixels = masks.sum(axis=(1, 2))

    # offset for 1-based indexing
    vertical_indices, horizontal_indices = np.indices((height, width)) + 0.5
    # avoid division by zero for empty masks
    total_pixels[total_pixels == 0] = 1

    def sum_over_mask(indices: np.ndarray, axis: tuple) -> np.ndarray:
        return np.tensordot(masks, indices, axes=axis)

    aggregation_axis = ([1, 2], [0, 1])
    centroid_x = sum_over_mask(horizontal_indices, aggregation_axis) / total_pixels
    centroid_y = sum_over_mask(vertical_indices, aggregation_axis) / total_pixels

    return np.column_stack((centroid_x, centroid_y)).astype(int)


def is_data_equal(data_a: Dict[str, np.ndarray], data_b: Dict[str, np.ndarray]) -> bool:
    """
    Compares the data payloads of two Detections instances.

    Args:
        data_a, data_b: The data payloads of the instances.

    Returns:
        True if the data payloads are equal, False otherwise.
    """
    return set(data_a.keys()) == set(data_b.keys()) and all(
        np.array_equal(data_a[key], data_b[key]) for key in data_a
    )


def is_metadata_equal(metadata_a: Dict[str, Any], metadata_b: Dict[str, Any]) -> bool:
    """
    Compares the metadata payloads of two Detections instances.

    Args:
        metadata_a, metadata_b: The metadata payloads of the instances.

    Returns:
        True if the metadata payloads are equal, False otherwise.
    """
    return set(metadata_a.keys()) == set(metadata_b.keys()) and all(
        np.array_equal(metadata_a[key], metadata_b[key])
        if (
            isinstance(metadata_a[key], np.ndarray)
            and isinstance(metadata_b[key], np.ndarray)
        )
        else metadata_a[key] == metadata_b[key]
        for key in metadata_a
    )


def merge_data(
    data_list: List[Dict[str, Union[npt.NDArray[np.generic], List]]],
) -> Dict[str, Union[npt.NDArray[np.generic], List]]:
    """
    Merges the data payloads of a list of Detections instances.

    Warning: Assumes that empty detections were filtered-out before passing data to
    this function.

    Args:
        data_list: The data payloads of the Detections instances. Each data payload
            is a dictionary with the same keys, and the values are either lists or
            npt.NDArray[np.generic].

    Returns:
        A single data payload containing the merged data, preserving the original data
            types (list or npt.NDArray[np.generic]).

    Raises:
        ValueError: If data values within a single object have different lengths or if
            dictionaries have different keys.
    """
    if not data_list:
        return {}

    all_keys_sets = [set(data.keys()) for data in data_list]
    if not all(keys_set == all_keys_sets[0] for keys_set in all_keys_sets):
        raise ValueError("All data dictionaries must have the same keys to merge.")

    for data in data_list:
        lengths = [len(value) for value in data.values()]
        if len(set(lengths)) > 1:
            raise ValueError(
                "All data values within a single object must have equal length."
            )

    merged_data = {key: [] for key in all_keys_sets[0]}
    for data in data_list:
        for key in data:
            merged_data[key].append(data[key])

    for key in merged_data:
        if all(isinstance(item, list) for item in merged_data[key]):
            merged_data[key] = list(chain.from_iterable(merged_data[key]))
        elif all(isinstance(item, np.ndarray) for item in merged_data[key]):
            ndim = merged_data[key][0].ndim
            if ndim == 1:
                merged_data[key] = np.hstack(merged_data[key])
            elif ndim > 1:
                merged_data[key] = np.vstack(merged_data[key])
            else:
                raise ValueError(f"Unexpected array dimension for key '{key}'.")
        else:
            raise ValueError(
                f"Inconsistent data types for key '{key}'. Only np.ndarray and list "
                f"types are allowed."
            )

    return merged_data


def merge_metadata(metadata_list: List[Dict[str, Any]]) -> Dict[str, Any]:
    """
    Merge metadata from a list of metadata dictionaries.

    This function combines the metadata dictionaries. If a key appears in more than one
    dictionary, the values must be identical for the merge to succeed.

    Warning: Assumes that empty detections were filtered-out before passing metadata to
    this function.

    Args:
        metadata_list (List[Dict[str, Any]]): A list of metadata dictionaries to merge.

    Returns:
        Dict[str, Any]: A single merged metadata dictionary.

    Raises:
        ValueError: If there are conflicting values for the same key or if
        dictionaries have different keys.
    """
    if not metadata_list:
        return {}

    all_keys_sets = [set(metadata.keys()) for metadata in metadata_list]
    if not all(keys_set == all_keys_sets[0] for keys_set in all_keys_sets):
        raise ValueError("All metadata dictionaries must have the same keys to merge.")

    merged_metadata: Dict[str, Any] = {}
    for metadata in metadata_list:
        for key, value in metadata.items():
            if key not in merged_metadata:
                merged_metadata[key] = value
                continue

            other_value = merged_metadata[key]
            if isinstance(value, np.ndarray) and isinstance(other_value, np.ndarray):
                if not np.array_equal(merged_metadata[key], value):
                    raise ValueError(
                        f"Conflicting metadata for key: '{key}': "
                        "{type(value)}, {type(other_value)}."
                    )
            elif isinstance(value, np.ndarray) or isinstance(other_value, np.ndarray):
                # Since [] == np.array([]).
                raise ValueError(
                    f"Conflicting metadata for key: '{key}': "
                    "{type(value)}, {type(other_value)}."
                )
            else:
                print("hm")
                if merged_metadata[key] != value:
                    raise ValueError(f"Conflicting metadata for key: '{key}'.")

    return merged_metadata


def get_data_item(
    data: Dict[str, Union[np.ndarray, List]],
    index: Union[int, slice, List[int], np.ndarray],
) -> Dict[str, Union[np.ndarray, List]]:
    """
    Retrieve a subset of the data dictionary based on the given index.

    Args:
        data: The data dictionary of the Detections object.
        index: The index or indices specifying the subset to retrieve.

    Returns:
        A subset of the data dictionary corresponding to the specified index.
    """
    subset_data = {}
    for key, value in data.items():
        if isinstance(value, np.ndarray):
            subset_data[key] = value[index]
        elif isinstance(value, list):
            if isinstance(index, slice):
                subset_data[key] = value[index]
            elif isinstance(index, list):
                subset_data[key] = [value[i] for i in index]
            elif isinstance(index, np.ndarray):
                if index.dtype == bool:
                    subset_data[key] = [
                        value[i] for i, index_value in enumerate(index) if index_value
                    ]
                else:
                    subset_data[key] = [value[i] for i in index]
            elif isinstance(index, int):
                subset_data[key] = [value[index]]
            else:
                raise TypeError(f"Unsupported index type: {type(index)}")
        else:
            raise TypeError(f"Unsupported data type for key '{key}': {type(value)}")

    return subset_data


def contains_holes(mask: npt.NDArray[np.bool_]) -> bool:
    """
    Checks if the binary mask contains holes (background pixels fully enclosed by
    foreground pixels).

    Args:
        mask (npt.NDArray[np.bool_]): 2D binary mask where `True` indicates foreground
            object and `False` indicates background.

    Returns:
        True if holes are detected, False otherwise.

    Examples:
        ```python
        import numpy as np
        import supervision as sv

        mask = np.array([
            [0, 0, 0, 0, 0],
            [0, 1, 1, 1, 0],
            [0, 1, 0, 1, 0],
            [0, 1, 1, 1, 0],
            [0, 0, 0, 0, 0]
        ]).astype(bool)

        sv.contains_holes(mask=mask)
        # True

        mask = np.array([
            [0, 0, 0, 0, 0],
            [0, 1, 1, 1, 0],
            [0, 1, 1, 1, 0],
            [0, 1, 1, 1, 0],
            [0, 0, 0, 0, 0]
        ]).astype(bool)

        sv.contains_holes(mask=mask)
        # False
        ```

    ![contains_holes](https://media.roboflow.com/supervision-docs/contains-holes.png){ align=center width="800" }
    """  # noqa E501 // docs
    mask_uint8 = mask.astype(np.uint8)
    _, hierarchy = cv2.findContours(mask_uint8, cv2.RETR_CCOMP, cv2.CHAIN_APPROX_SIMPLE)

    if hierarchy is not None:
        parent_contour_index = 3
        for h in hierarchy[0]:
            if h[parent_contour_index] != -1:
                return True
    return False


def contains_multiple_segments(
    mask: npt.NDArray[np.bool_], connectivity: int = 4
) -> bool:
    """
    Checks if the binary mask contains multiple unconnected foreground segments.

    Args:
        mask (npt.NDArray[np.bool_]): 2D binary mask where `True` indicates foreground
            object and `False` indicates background.
        connectivity (int) : Default: 4 is 4-way connectivity, which means that
            foreground pixels are the part of the same segment/component
            if their edges touch.
            Alternatively: 8 for 8-way connectivity, when foreground pixels are
            connected by their edges or corners touch.

    Returns:
        True when the mask contains multiple not connected components, False otherwise.

    Raises:
        ValueError: If connectivity(int) parameter value is not 4 or 8.

    Examples:
        ```python
        import numpy as np
        import supervision as sv

        mask = np.array([
            [0, 0, 0, 0, 0, 0],
            [0, 1, 1, 0, 1, 1],
            [0, 1, 1, 0, 1, 1],
            [0, 0, 0, 0, 0, 0],
            [0, 1, 1, 1, 0, 0],
            [0, 1, 1, 1, 0, 0]
        ]).astype(bool)

        sv.contains_multiple_segments(mask=mask, connectivity=4)
        # True

        mask = np.array([
            [0, 0, 0, 0, 0, 0],
            [0, 1, 1, 1, 1, 1],
            [0, 1, 1, 1, 1, 1],
            [0, 1, 1, 1, 1, 1],
            [0, 1, 1, 1, 1, 1],
            [0, 0, 0, 0, 0, 0]
        ]).astype(bool)

        sv.contains_multiple_segments(mask=mask, connectivity=4)
        # False
        ```

    ![contains_multiple_segments](https://media.roboflow.com/supervision-docs/contains-multiple-segments.png){ align=center width="800" }
    """  # noqa E501 // docs
    if connectivity != 4 and connectivity != 8:
        raise ValueError(
            "Incorrect connectivity value. Possible connectivity values: 4 or 8."
        )
    mask_uint8 = mask.astype(np.uint8)
    labels = np.zeros_like(mask_uint8, dtype=np.int32)
    number_of_labels, _ = cv2.connectedComponents(
        mask_uint8, labels, connectivity=connectivity
    )
    return number_of_labels > 2


def cross_product(anchors: np.ndarray, vector: Vector) -> np.ndarray:
    """
    Get array of cross products of each anchor with a vector.
    Args:
        anchors: Array of anchors of shape (number of anchors, detections, 2)
        vector: Vector to calculate cross product with

    Returns:
        Array of cross products of shape (number of anchors, detections)
    """
    vector_at_zero = np.array(
        [vector.end.x - vector.start.x, vector.end.y - vector.start.y]
    )
    vector_start = np.array([vector.start.x, vector.start.y])
    return np.cross(vector_at_zero, anchors - vector_start)


def spread_out_boxes(
    xyxy: np.ndarray,
    max_iterations: int = 100,
) -> np.ndarray:
    """
    Spread out boxes that overlap with each other.

    Args:
        xyxy: Numpy array of shape (N, 4) where N is the number of boxes.
        max_iterations: Maximum number of iterations to run the algorithm for.
    """
    if len(xyxy) == 0:
        return xyxy

    xyxy_padded = pad_boxes(xyxy, px=1)
    for _ in range(max_iterations):
        # NxN
        iou = box_iou_batch(xyxy_padded, xyxy_padded)
        np.fill_diagonal(iou, 0)
        if np.all(iou == 0):
            break

        overlap_mask = iou > 0

        # Nx2
        centers = (xyxy_padded[:, :2] + xyxy_padded[:, 2:]) / 2

        # NxNx2
        delta_centers = centers[:, np.newaxis, :] - centers[np.newaxis, :, :]
        delta_centers *= overlap_mask[:, :, np.newaxis]

        # Nx2
        delta_sum = np.sum(delta_centers, axis=1)
        delta_magnitude = np.linalg.norm(delta_sum, axis=1, keepdims=True)
        direction_vectors = np.divide(
            delta_sum,
            delta_magnitude,
            out=np.zeros_like(delta_sum),
            where=delta_magnitude != 0,
        )

        force_vectors = np.sum(iou, axis=1)
        force_vectors = force_vectors[:, np.newaxis] * direction_vectors

        force_vectors *= 10
        force_vectors[(force_vectors > 0) & (force_vectors < 2)] = 2
        force_vectors[(force_vectors < 0) & (force_vectors > -2)] = -2

        force_vectors = force_vectors.astype(int)

        xyxy_padded[:, [0, 1]] += force_vectors
        xyxy_padded[:, [2, 3]] += force_vectors

    return pad_boxes(xyxy_padded, px=-1)


def _jaccard(box_a: List[float], box_b: List[float], is_crowd: bool) -> float:
    """
    Calculate the Jaccard index (intersection over union) between two bounding boxes.
    If a gt object is marked as "iscrowd", a dt is allowed to match any subregion
    of the gt. Choosing gt' in the crowd gt that best matches the dt can be done using
    gt'=intersect(dt,gt). Since by definition union(gt',dt)=dt, computing
    iou(gt,dt,iscrowd) = iou(gt',dt) = area(intersect(gt,dt)) / area(dt)

    Args:
        box_a (List[float]): Box coordinates in the format [x, y, width, height].
        box_b (List[float]): Box coordinates in the format [x, y, width, height].
        iscrowd (bool): Flag indicating if the second box is a crowd region or not.

    Returns:
        float: Jaccard index between the two bounding boxes.
    """
    # Smallest number to avoid division by zero
    EPS = np.spacing(1)

    xa, ya, x2a, y2a = box_a[0], box_a[1], box_a[0] + box_a[2], box_a[1] + box_a[3]
    xb, yb, x2b, y2b = box_b[0], box_b[1], box_b[0] + box_b[2], box_b[1] + box_b[3]

    # Innermost left x
    xi = max(xa, xb)
    # Innermost right x
    x2i = min(x2a, x2b)
    # Same for y
    yi = max(ya, yb)
    y2i = min(y2a, y2b)

    # Calculate areas
    Aa = max(x2a - xa, 0.0) * max(y2a - ya, 0.0)
    Ab = max(x2b - xb, 0.0) * max(y2b - yb, 0.0)
    Ai = max(x2i - xi, 0.0) * max(y2i - yi, 0.0)

    if is_crowd:
        return Ai / (Aa + EPS)

    return Ai / (Aa + Ab - Ai + EPS)


def box_iou_batch_with_jaccard(
    boxes_true: List[List[float]],
    boxes_detection: List[List[float]],
    is_crowd: List[bool],
) -> np.ndarray:
    """
    Calculate the intersection over union (IoU) between detection bounding boxes (dt)
    and ground-truth bounding boxes (gt).
    Reference: https://github.com/rafaelpadilla/review_object_detection_metrics

    Args:
        boxes_true (List[List[float]]): List of ground-truth bounding boxes in the \
            format [x, y, width, height].
        boxes_detection (List[List[float]]): List of detection bounding boxes in the \
            format [x, y, width, height].
        is_crowd (List[bool]): List indicating if each ground-truth bounding box \
            is a crowd region or not.

    Returns:
        np.ndarray: Array of IoU values of shape (len(dt), len(gt)).

    Examples:
        ```python
        import numpy as np
        import supervision as sv

        boxes_true = [
            [10, 20, 30, 40],  # x, y, w, h
            [15, 25, 35, 45]
        ]
        boxes_detection = [
            [12, 22, 28, 38],
            [16, 26, 36, 46]
        ]
        is_crowd = [False, False]

        ious = sv.box_iou_batch_with_jaccard(
            boxes_true=boxes_true,
            boxes_detection=boxes_detection,
            is_crowd=is_crowd
        )
        # array([
        #     [0.8866..., 0.4960...],
        #     [0.4000..., 0.8622...]
        # ])
        ```
    """
    assert len(is_crowd) == len(boxes_true), (
        "`is_crowd` must have the same length as `boxes_true`"
    )
    if len(boxes_detection) == 0 or len(boxes_true) == 0:
        return np.array([])
    ious = np.zeros((len(boxes_detection), len(boxes_true)), dtype=np.float64)
    for g_idx, g in enumerate(boxes_true):
        for d_idx, d in enumerate(boxes_detection):
            ious[d_idx, g_idx] = _jaccard(d, g, is_crowd[g_idx])
    return ious<|MERGE_RESOLUTION|>--- conflicted
+++ resolved
@@ -50,16 +50,11 @@
 
 def box_iou(
     box_true: Union[List[float], np.ndarray],
-<<<<<<< HEAD
     box_detection: Union[List[float], np.ndarray]
-=======
-    box_detection: Union[List[float], np.ndarray],
->>>>>>> ee7782b5
 ) -> float:
     """
     Compute the Intersection over Union (IoU) between two bounding boxes.
 
-<<<<<<< HEAD
     Both `box_true` and `box_detection` should be in (x_min, y_min, x_max, y_max)
     format.
 
@@ -67,13 +62,6 @@
         Use `box_iou` when computing IoU between two individual boxes.
         For comparing multiple boxes (arrays of boxes), use `box_iou_batch` for better
         performance.
-=======
-    Both `box_true` and `box_detection` should be in (x_min, y_min, x_max, y_max) format.
-
-    Note:
-        Use `box_iou` when computing IoU between two individual boxes.
-        For comparing multiple boxes (arrays of boxes), use `box_iou_batch` for better performance.
->>>>>>> ee7782b5
 
     Args:
         box_true (Union[List[float], np.ndarray]): A single bounding box represented as
