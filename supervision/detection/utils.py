--- conflicted
+++ resolved
@@ -446,6 +446,60 @@
     result = np.column_stack((center_x, center_y, aspect_ratio, height))
     return result.astype(float)
 
+def normalized_xyxy_to_absolute_xyxy(
+    normalized_xyxy: np.ndarray,
+    resolution_wh: Tuple[int, int],
+    normalization_factor: float = 1.0,
+) -> np.ndarray:
+    """
+    Convert normalized xyxy coordinates to absolute XYXY coordinates. By default, assumes
+    normalized values are between 0 and 1, but supports custom ranges via normalization_factor parameter.
+    Args:
+        normalized_xyxy (np.ndarray): A numpy array of shape `(N, 4)` where each row contains
+            normalized coordinates in format `(x1, y1, x2, y2)` with values between 0 and normalization_factor.
+        resolution_wh (Tuple[int, int]): A tuple of the form `(width, height)` representing
+            the target resolution.
+        normalization_factor (float): The maximum value of the normalization range. For example:
+            - normalization_factor=1.0 means input coordinates are normalized between 0 and 1
+            - normalization_factor=100.0 means input coordinates are normalized between 0 and 100
+            - normalization_factor=1000.0 means input coordinates are normalized between 0 and 1000
+    Returns:
+        np.ndarray: A numpy array of shape `(N, 4)` containing the absolute coordinates
+            in format `(x1, y1, x2, y2)`.
+    Examples:
+        ```python
+        import numpy as np
+        import supervision as sv
+        # Example with default normalization (0-1)
+        normalized_xyxy = np.array([
+            [0.1, 0.2, 0.5, 0.6],
+            [0.3, 0.4, 0.7, 0.8]
+        ])
+        resolution_wh = (100, 200)
+        sv.normalized_xyxy_to_absolute_xyxy(normalized_xyxy, resolution_wh)
+        # array([
+        #     [ 10.,  40.,  50., 120.],
+        #     [ 30.,  80.,  70., 160.]
+        # ])
+        # Example with custom normalization (0-100)
+        normalized_xyxy = np.array([
+            [10., 20., 50., 60.],
+            [30., 40., 70., 80.]
+        ])
+        sv.normalized_xyxy_to_absolute_xyxy(normalized_xyxy, resolution_wh, max_value=100.0)
+        # array([
+        #     [ 10.,  40.,  50., 120.],
+        #     [ 30.,  80.,  70., 160.]
+        # ])
+        ```
+    """  # noqa E501 // docs
+    width, height = resolution_wh
+    result = normalized_xyxy.copy()
+
+    result[[0, 2]] = (result[[0, 2]] * width) / normalization_factor
+    result[[1, 3]] = (result[[1, 3]] * height) / normalization_factor
+
+    return result
 
 def mask_to_xyxy(masks: np.ndarray) -> np.ndarray:
     """
@@ -1327,30 +1381,6 @@
     return pad_boxes(xyxy_padded, px=-1)
 
 
-<<<<<<< HEAD
-def normalized_xyxy_to_absolute_xyxy(
-    normalized_xyxy: np.ndarray,
-    resolution_wh: Tuple[int, int],
-    normalization_factor: float = 1.0,
-) -> np.ndarray:
-    """
-    Convert normalized xyxy coordinates to absolute XYXY coordinates. By default, assumes
-    normalized values are between 0 and 1, but supports custom ranges via normalization_factor parameter.
-
-    Args:
-        normalized_xyxy (np.ndarray): A numpy array of shape `(N, 4)` where each row contains
-            normalized coordinates in format `(x1, y1, x2, y2)` with values between 0 and normalization_factor.
-        resolution_wh (Tuple[int, int]): A tuple of the form `(width, height)` representing
-            the target resolution.
-        normalization_factor (float): The maximum value of the normalization range. For example:
-            - normalization_factor=1.0 means input coordinates are normalized between 0 and 1
-            - normalization_factor=100.0 means input coordinates are normalized between 0 and 100
-            - normalization_factor=1000.0 means input coordinates are normalized between 0 and 1000
-
-    Returns:
-        np.ndarray: A numpy array of shape `(N, 4)` containing the absolute coordinates
-            in format `(x1, y1, x2, y2)`.
-=======
 def _jaccard(box_a: List[float], box_b: List[float], is_crowd: bool) -> float:
     """
     Calculate the Jaccard index (intersection over union) between two bounding boxes.
@@ -1412,46 +1442,12 @@
 
     Returns:
         np.ndarray: Array of IoU values of shape (len(dt), len(gt)).
->>>>>>> 334d0619
 
     Examples:
         ```python
         import numpy as np
         import supervision as sv
 
-<<<<<<< HEAD
-        # Example with default normalization (0-1)
-        normalized_xyxy = np.array([
-            [0.1, 0.2, 0.5, 0.6],
-            [0.3, 0.4, 0.7, 0.8]
-        ])
-        resolution_wh = (100, 200)
-        sv.normalized_xyxy_to_absolute_xyxy(normalized_xyxy, resolution_wh)
-        # array([
-        #     [ 10.,  40.,  50., 120.],
-        #     [ 30.,  80.,  70., 160.]
-        # ])
-
-        # Example with custom normalization (0-100)
-        normalized_xyxy = np.array([
-            [10., 20., 50., 60.],
-            [30., 40., 70., 80.]
-        ])
-        sv.normalized_xyxy_to_absolute_xyxy(normalized_xyxy, resolution_wh, max_value=100.0)
-        # array([
-        #     [ 10.,  40.,  50., 120.],
-        #     [ 30.,  80.,  70., 160.]
-        # ])
-        ```
-    """  # noqa E501 // docs
-    width, height = resolution_wh
-    result = normalized_xyxy.copy()
-
-    result[[0, 2]] = (result[[0, 2]] * width) / normalization_factor
-    result[[1, 3]] = (result[[1, 3]] * height) / normalization_factor
-
-    return result
-=======
         boxes_true = [
             [10, 20, 30, 40],  # x, y, w, h
             [15, 25, 35, 45]
@@ -1482,5 +1478,4 @@
     for g_idx, g in enumerate(boxes_true):
         for d_idx, d in enumerate(boxes_detection):
             ious[d_idx, g_idx] = _jaccard(d, g, is_crowd[g_idx])
-    return ious
->>>>>>> 334d0619
+    return ious