from typing import List, Optional, Union

import cv2
import numpy as np

from supervision.detection.core import Detections
from supervision.draw.color import Color, ColorPalette
from supervision.utils.internal import deprecated


@deprecated(
    "`BoxAnnotator` is deprecated and will be removed in "
    "`supervision-0.22.0`. Use `BoundingBoxAnnotator` and `LabelAnnotator` instead"
)
class BoxAnnotator:
    """
    A class for drawing bounding boxes on an image using detections provided.

    Attributes:
        color (Union[Color, ColorPalette]): The color to draw the bounding box,
            can be a single color or a color palette
        thickness (int): The thickness of the bounding box lines, default is 2
        text_color (Color): The color of the text on the bounding box, default is white
        text_scale (float): The scale of the text on the bounding box, default is 0.5
        text_thickness (int): The thickness of the text on the bounding box,
            default is 1
        text_padding (int): The padding around the text on the bounding box,
            default is 5

    """

    def __init__(
        self,
        color: Union[Color, ColorPalette] = ColorPalette.DEFAULT,
        thickness: int = 2,
        text_color: Color = Color.BLACK,
        text_scale: float = 0.5,
        text_thickness: int = 1,
        text_padding: int = 10,
    ):
        self.color: Union[Color, ColorPalette] = color
        self.thickness: int = thickness
        self.text_color: Color = text_color
        self.text_scale: float = text_scale
        self.text_thickness: int = text_thickness
        self.text_padding: int = text_padding

    def annotate(
        self,
        scene: np.ndarray,
        detections: Detections,
        labels: Optional[List[str]] = None,
        skip_label: bool = False,
        only_tracked: bool = False,
    ) -> np.ndarray:
        """
        Draws bounding boxes on the frame using the detections provided.

        Args:
            scene (np.ndarray): The image on which the bounding boxes will be drawn
            detections (Detections): The detections for which the
                bounding boxes will be drawn
            labels (Optional[List[str]]): An optional list of labels
                corresponding to each detection. If `labels` are not provided,
                corresponding `class_id` will be used as label.
            skip_label (bool): If set to `True`, skips bounding box label annotation.
            only_tracked (bool): If set to `True`, skips bounding box label annotation 
            without track-ID.
        Returns:
            np.ndarray: The image with the bounding boxes drawn on it

        Example:
            ```python
            import supervision as sv

            classes = ['person', ...]
            image = ...
            detections = sv.Detections(...)

            box_annotator = sv.BoxAnnotator()
            labels = [
                f"{classes[class_id]} {confidence:0.2f}"
                for _, _, confidence, class_id, _ in detections
            ]
            annotated_frame = box_annotator.annotate(
                scene=image.copy(),
                detections=detections,
                labels=labels
            )
            ```
        """
        font = cv2.FONT_HERSHEY_SIMPLEX
        for i in range(len(detections)):
<<<<<<< HEAD

            if only_tracked: # annotate only detection with tracker id
                trackid =  None 
                if detections.tracker_id is not None: 
                    trackid = detections.tracker_id[i]
                if trackid is None: continue
=======
            if only_tracked:  # annotate only detection with tracker id
                trackid = (
                    detections.tracker_id[i]
                    if detections.tracker_id is not None
                    else None
                )
                if trackid is None:
                    continue
>>>>>>> cc5981f8

            x1, y1, x2, y2 = detections.xyxy[i].astype(int)
            class_id = (
                detections.class_id[i] if detections.class_id is not None else None
            )
            idx = class_id if class_id is not None else i
            color = (
                self.color.by_idx(idx)
                if isinstance(self.color, ColorPalette)
                else self.color
            )
            cv2.rectangle(
                img=scene,
                pt1=(x1, y1),
                pt2=(x2, y2),
                color=color.as_bgr(),
                thickness=self.thickness,
            )
            if skip_label:
                continue

            text = (
                f"{class_id}"
                if (labels is None or len(detections) != len(labels))
                else labels[i]
            )

            text_width, text_height = cv2.getTextSize(
                text=text,
                fontFace=font,
                fontScale=self.text_scale,
                thickness=self.text_thickness,
            )[0]

            text_x = x1 + self.text_padding
            text_y = y1 - self.text_padding

            text_background_x1 = x1
            text_background_y1 = y1 - 2 * self.text_padding - text_height

            text_background_x2 = x1 + 2 * self.text_padding + text_width
            text_background_y2 = y1

            cv2.rectangle(
                img=scene,
                pt1=(text_background_x1, text_background_y1),
                pt2=(text_background_x2, text_background_y2),
                color=color.as_bgr(),
                thickness=cv2.FILLED,
            )
            cv2.putText(
                img=scene,
                text=text,
                org=(text_x, text_y),
                fontFace=font,
                fontScale=self.text_scale,
                color=self.text_color.as_rgb(),
                thickness=self.text_thickness,
                lineType=cv2.LINE_AA,
            )
        return scene<|MERGE_RESOLUTION|>--- conflicted
+++ resolved
@@ -91,23 +91,12 @@
         """
         font = cv2.FONT_HERSHEY_SIMPLEX
         for i in range(len(detections)):
-<<<<<<< HEAD
 
             if only_tracked: # annotate only detection with tracker id
                 trackid =  None 
                 if detections.tracker_id is not None: 
                     trackid = detections.tracker_id[i]
                 if trackid is None: continue
-=======
-            if only_tracked:  # annotate only detection with tracker id
-                trackid = (
-                    detections.tracker_id[i]
-                    if detections.tracker_id is not None
-                    else None
-                )
-                if trackid is None:
-                    continue
->>>>>>> cc5981f8
 
             x1, y1, x2, y2 = detections.xyxy[i].astype(int)
             class_id = (
