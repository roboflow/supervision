--- conflicted
+++ resolved
@@ -1,10 +1,6 @@
 import warnings
 from concurrent.futures import ThreadPoolExecutor, as_completed
-<<<<<<< HEAD
-from typing import Callable, List, Optional, Tuple, Union
-=======
-from typing import Callable, Optional, Tuple, Union
->>>>>>> 883a6bed
+from typing import Callable, List, Optional, Tuple, Union, Union
 
 import numpy as np
 
@@ -12,11 +8,8 @@
 from supervision.detection.overlap_filter import OverlapFilter, validate_overlap_filter
 from supervision.detection.utils import move_boxes, move_masks
 from supervision.utils.image import crop_image
-<<<<<<< HEAD
 from supervision.utils.iterables import create_batches
-=======
 from supervision.utils.internal import SupervisionWarnings
->>>>>>> 883a6bed
 
 
 def move_detections(
@@ -61,15 +54,10 @@
             `(width, height)`.
         overlap_ratio_wh (Tuple[float, float]): Overlap ratio between consecutive
             slices in the format `(width_ratio, height_ratio)`.
-<<<<<<< HEAD
-        iou_threshold (float): Intersection over Union (IoU) threshold
-            used for non-max suppression.
-=======
         overlap_filter_strategy (Union[OverlapFilter, str]): Strategy for
             filtering or merging overlapping detections in slices.
         iou_threshold (float): Intersection over Union (IoU) threshold
-            used when filtering by overlap.
->>>>>>> 883a6bed
+            used for non-max suppression.
         callback (Callable): A function that performs inference on a given image
             slice and returns detections. Should accept `np.ndarray` if
             `batch_size` is `1` (default) and `List[np.ndarray]` otherwise.
@@ -94,15 +82,11 @@
         ],
         slice_wh: Tuple[int, int] = (320, 320),
         overlap_ratio_wh: Tuple[float, float] = (0.2, 0.2),
-<<<<<<< HEAD
-        iou_threshold: float = 0.5,
-        batch_size: int = 1,
-=======
         overlap_filter_strategy: Union[
             OverlapFilter, str
         ] = OverlapFilter.NON_MAX_SUPPRESSION,
         iou_threshold: float = 0.5,
->>>>>>> 883a6bed
+        batch_size: int = 1,
         thread_workers: int = 1,
     ):
         overlap_filter_strategy = validate_overlap_filter(overlap_filter_strategy)
@@ -153,21 +137,18 @@
             detections = slicer(image)
 
 
-<<<<<<< HEAD
             # Option 2: Batch slices (Faster, but uses more memory)
             def callback(slices: List[np.ndarray]) -> List[sv.Detections]:
                 results = model(slices)
                 detections_list = [
                     sv.Detections.from_ultralytics(result) for result in results]
                 return detections_list
-=======
+
             slicer = sv.InferenceSlicer(
                 callback=callback,
                 overlap_filter_strategy=sv.OverlapFilter.NON_MAX_SUPPRESSION,
             )
->>>>>>> 883a6bed
-
-            slicer = sv.InferenceSlicer(callback=callback, batch_size=4)
+
             detections = slicer(image)
             ```
         """
