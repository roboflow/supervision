--- conflicted
+++ resolved
@@ -1,9 +1,5 @@
-<<<<<<< HEAD
 import math
-from typing import Dict, Optional
-=======
 from typing import Dict, Optional, Tuple
->>>>>>> 2c4e7589
 
 import cv2
 import numpy as np
@@ -15,7 +11,9 @@
 
 class LineZone:
     """
-    This class is responsible for counting the number of objects that cross a
+    Count the number of objects that cross a line.
+
+        This class is responsible for counting the number of objects that cross a
     predefined line.
 
     !!! warning
@@ -42,11 +40,8 @@
         Args:
             start (Point): The starting point of the line.
             end (Point): The ending point of the line.
-<<<<<<< HEAD
             trigger_in (bool): Count object crossing in the line.
             trigger_out (bool): Count object crossing out the line.
-=======
->>>>>>> 2c4e7589
         """
         self.vector = Vector(start=start, end=end)
         self.tracker_state: Dict[str, bool] = {}
