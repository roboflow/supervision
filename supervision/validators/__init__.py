<<<<<<< HEAD
from typing import Any
=======
from typing import Any, Dict, Tuple
>>>>>>> daaadaa1

import numpy as np


def validate_xyxy(xyxy: Any) -> None:
    expected_shape = "(_, 4)"
    actual_shape = str(getattr(xyxy, "shape", None))
    is_valid = isinstance(xyxy, np.ndarray) and xyxy.ndim == 2 and xyxy.shape[1] == 4
    if not is_valid:
        raise ValueError(
            f"xyxy must be a 2D np.ndarray with shape {expected_shape}, but got shape "
            f"{actual_shape}"
        )


def validate_mask(mask: Any, n: int) -> None:
    expected_shape = f"({n}, H, W)"
    actual_shape = str(getattr(mask, "shape", None))
    is_valid = mask is None or (
        isinstance(mask, np.ndarray) and len(mask.shape) == 3 and mask.shape[0] == n
    )
    if not is_valid:
        raise ValueError(
            f"mask must be a 3D np.ndarray with shape {expected_shape}, but got shape "
            f"{actual_shape}"
        )


def validate_class_id(class_id: Any, n: int) -> None:
    expected_shape = f"({n},)"
    actual_shape = str(getattr(class_id, "shape", None))
    is_valid = class_id is None or (
        isinstance(class_id, np.ndarray) and class_id.shape == (n,)
    )
    if not is_valid:
        raise ValueError(
            f"class_id must be a 1D np.ndarray with shape {expected_shape}, but got "
            f"shape {actual_shape}"
        )


def validate_confidence(confidence: Any, n: int) -> None:
    expected_shape = f"({n},)"
    actual_shape = str(getattr(confidence, "shape", None))
    is_valid = confidence is None or (
        isinstance(confidence, np.ndarray) and confidence.shape == (n,)
    )
    if not is_valid:
        raise ValueError(
            f"confidence must be a 1D np.ndarray with shape {expected_shape}, but got "
            f"shape {actual_shape}"
        )


def validate_keypoint_confidence(confidence: Any, n: int, m: int) -> None:
    expected_shape = f"({n, m})"
    actual_shape = str(getattr(confidence, "shape", None))

    if confidence is not None:
        is_valid = isinstance(confidence, np.ndarray) and confidence.shape == (n, m)
        if not is_valid:
            raise ValueError(
                f"confidence must be a 1D np.ndarray with shape {expected_shape}, but "
                f"got shape {actual_shape}"
            )


def validate_tracker_id(tracker_id: Any, n: int) -> None:
    expected_shape = f"({n},)"
    actual_shape = str(getattr(tracker_id, "shape", None))
    is_valid = tracker_id is None or (
        isinstance(tracker_id, np.ndarray) and tracker_id.shape == (n,)
    )
    if not is_valid:
        raise ValueError(
            f"tracker_id must be a 1D np.ndarray with shape {expected_shape}, but got "
            f"shape {actual_shape}"
        )


def validate_data(data: dict[str, Any], n: int) -> None:
    for key, value in data.items():
        if isinstance(value, list):
            if len(value) != n:
                raise ValueError(f"Length of list for key '{key}' must be {n}")
        elif isinstance(value, np.ndarray):
            if value.ndim == 1 and value.shape[0] != n:
                raise ValueError(f"Shape of np.ndarray for key '{key}' must be ({n},)")
            elif value.ndim > 1 and value.shape[0] != n:
                raise ValueError(
                    f"First dimension of np.ndarray for key '{key}' must have size {n}"
                )
        else:
            raise ValueError(f"Value for key '{key}' must be a list or np.ndarray")


def validate_xy(xy: Any, n: int, m: int) -> None:
    expected_shape = f"({n, m},)"
    actual_shape = str(getattr(xy, "shape", None))

    is_valid = isinstance(xy, np.ndarray) and (
        xy.shape == (n, m, 2) or xy.shape == (n, m, 3)
    )
    if not is_valid:
        raise ValueError(
            f"xy must be a 2D np.ndarray with shape {expected_shape}, but got shape "
            f"{actual_shape}"
        )


def validate_detections_fields(
    xyxy: Any,
    mask: Any,
    class_id: Any,
    confidence: Any,
    tracker_id: Any,
    data: dict[str, Any],
) -> None:
    validate_xyxy(xyxy)
    n = len(xyxy)
    validate_mask(mask, n)
    validate_class_id(class_id, n)
    validate_confidence(confidence, n)
    validate_tracker_id(tracker_id, n)
    validate_data(data, n)


def validate_keypoints_fields(
    xy: Any,
    class_id: Any,
    confidence: Any,
    data: dict[str, Any],
) -> None:
    n = len(xy)
    m = len(xy[0]) if len(xy) > 0 else 0
    validate_xy(xy, n, m)
    validate_class_id(class_id, n)
    validate_keypoint_confidence(confidence, n, m)
    validate_data(data, n)


def validate_resolution(resolution: Any) -> Tuple[int, int]:
    if not (isinstance(resolution, tuple) and len(resolution) == 2):
        raise ValueError(
            f"""
            resolution must be a tuple of two integers, got
            {type(resolution)} with value {resolution}
            """
        )
    w, h = resolution
    if not (isinstance(w, int) and isinstance(h, int)):
        raise ValueError(
            f"""
            Both elements in resolution must be integers.
            Got types ({type(w)}, {type(h)})
            """
        )
    if w <= 0 or h <= 0:
        raise ValueError(
            f"Both dimensions in resolution must be positive. Got ({w}, {h})."
        )
    return w, h<|MERGE_RESOLUTION|>--- conflicted
+++ resolved
@@ -1,9 +1,4 @@
-<<<<<<< HEAD
 from typing import Any
-=======
-from typing import Any, Dict, Tuple
->>>>>>> daaadaa1
-
 import numpy as np
 
 
