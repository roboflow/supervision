--- conflicted
+++ resolved
@@ -32,11 +32,7 @@
           additional_dependencies: ["bandit[toml]"]
 
   -   repo: https://github.com/astral-sh/ruff-pre-commit
-<<<<<<< HEAD
-      rev: v0.9.6
-=======
       rev: v0.11.0
->>>>>>> ca660957
       hooks:
       -   id: ruff
           args: [--fix, --exit-non-zero-on-fix]
