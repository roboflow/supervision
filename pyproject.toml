--- conflicted
+++ resolved
@@ -1,10 +1,6 @@
 [tool.poetry]
 name = "supervision"
-<<<<<<< HEAD
-version = "0.25.1"
-=======
-version = "0.26.0rc1"
->>>>>>> dbade523
+version = "0.26.0rc2"
 description = "A set of easy-to-use utils that will come in handy in any Computer Vision project"
 authors = ["Piotr Skalski <piotr.skalski92@gmail.com>"]
 maintainers = [
@@ -49,11 +45,7 @@
 python = "^3.8"
 
 # For Python versions 3.13 and above, use numpy versions 2.1.0,
-<<<<<<< HEAD
-# required for poetry to not fail.
-=======
 # required for poetry to not fail.
->>>>>>> dbade523
 numpy = [
     { version = ">=1.21.2", python = "<3.13" },
     { version = ">=2.1.0", python = ">=3.13" },
