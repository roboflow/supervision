--- conflicted
+++ resolved
@@ -38,20 +38,8 @@
     'Operating System :: MacOS',
 ]
 dependencies = [
-<<<<<<< HEAD
-#    "numpy>=1.21.2,<1.26.0; python_version < '3.12'",
-#    "numpy>=1.26.0,<2.1.0; python_version >= '3.12' and python_version < '3.13'",
-#    "numpy>=2.1.0; python_version >= '3.13'",
-    "numpy>=1.21.2,<1.26.0; python_version < '3.10'",
-    "numpy>=1.26.0,<2.1.0; python_version >= '3.10' and python_version < '3.13'",
-    "numpy>=2.1.0; python_version >= '3.13'",
-    "scipy (==1.10.0); python_version < '3.9'",
-    "scipy (>=1.10.0,<1.14.1) ; python_version >= '3.9' and python_version < '3.13'",
-    "scipy (>=1.14.1); python_version >= '3.13'",
-=======
     "numpy>=1.21.2",
     "scipy>=1.10.0",
->>>>>>> dc449c4f
     "matplotlib>=3.6.0",
     "pyyaml>=5.3",
     "defusedxml>=0.7.1",
